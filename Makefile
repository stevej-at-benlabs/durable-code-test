--- conflicted
+++ resolved
@@ -7,17 +7,12 @@
 .DEFAULT_GOAL := help
 
 # Variables
-<<<<<<< HEAD
 # Get current git branch name, sanitized for Docker container names
 BRANCH_NAME := $(shell git rev-parse --abbrev-ref HEAD 2>/dev/null | tr '/' '-' | tr '[:upper:]' '[:lower:]' || echo "main")
 export BRANCH_NAME
 
-DOCKER_COMPOSE = docker-compose
-DOCKER_COMPOSE_DEV = BRANCH_NAME=$(BRANCH_NAME) docker-compose -f docker-compose.dev.yml
-=======
 DOCKER_COMPOSE = docker compose
-DOCKER_COMPOSE_DEV = docker compose -f docker-compose.dev.yml
->>>>>>> 9c14b583
+DOCKER_COMPOSE_DEV = BRANCH_NAME=$(BRANCH_NAME) docker compose -f docker-compose.dev.yml
 FRONTEND_URL = http://localhost:3000
 FRONTEND_DEV_URL = http://localhost:5173
 BACKEND_URL = http://localhost:8000
