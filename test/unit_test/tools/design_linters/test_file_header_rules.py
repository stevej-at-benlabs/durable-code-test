#!/usr/bin/env python3
"""
Purpose: Unit tests for the file header validation linting rule
Scope: Testing header field detection, validation, and quality checks across file types
Overview: This comprehensive test suite validates the FileHeaderRule implementation, ensuring
    it correctly identifies missing headers, validates required fields, checks content quality,
    and supports multiple file types. Tests cover Python, TypeScript, JavaScript, HTML, YAML,
    and Markdown files with various header formats. The suite verifies field parsing logic,
    multi-line field handling, Overview word count validation, and proper error reporting.
    It also tests edge cases like files without headers, headers with placeholder text, and
    files that should be skipped. The tests ensure the rule provides helpful suggestions and
    maintains consistent behavior across all supported file types.
Dependencies: pytest, ast, pathlib, design_linters framework
Exports: Test classes and fixtures for FileHeaderRule validation
Interfaces: pytest test cases following standard test patterns
Implementation: Uses pytest fixtures and parameterized tests for comprehensive coverage
"""

import ast

import pytest
from design_linters.framework.interfaces import LintContext, Severity
from design_linters.rules.style.file_header_rules import FileHeaderRule


class TestFileHeaderRule:
    """Test suite for FileHeaderRule."""

    @pytest.fixture
    def rule(self):
        """Create a FileHeaderRule instance."""
        return FileHeaderRule()

    @pytest.fixture
    def context(self):
        """Create a basic lint context."""
        ctx = LintContext()
        ctx.file_path = "test_file.py"  # Test files should have headers too
        ctx.file_content = ""
        ctx.ast_tree = ast.parse("")
        return ctx

    def test_python_file_with_complete_header(self, rule, context):
        """Test Python file with all required fields."""
        content = '''"""
Purpose: Test module for validating header compliance in Python files
Scope: Unit testing of header validation logic for Python modules
Overview: This test module provides comprehensive validation of the header checking
    logic for Python files. It ensures that all required fields are present and properly
    formatted, validates content quality requirements, and checks that multi-line fields
    are correctly parsed. The module tests both positive cases with complete headers
    and negative cases with missing or inadequate fields.
Dependencies: pytest framework, ast module for parsing, design_linters for rule implementation
Exports: TestFileHeaderRule class with comprehensive test cases
Interfaces: Standard pytest test methods for validation scenarios
Implementation: Uses fixtures and parameterized tests for thorough coverage
"""

def test_function():
    pass
'''
        context.file_content = content
        context.ast_tree = ast.parse(content)

        violations = rule.check(context)

        # Should have no violations for a complete header
        assert len(violations) == 0

    def test_python_file_missing_header(self, rule, context):
        """Test Python file with no header."""
        content = """def test_function():
    pass
"""
        context.file_content = content
        context.ast_tree = ast.parse(content)

        violations = rule.check(context)

        # Should have violations for missing header
        assert len(violations) > 0
        assert any("Missing file header" in v.message for v in violations)

    def test_python_file_missing_required_fields(self, rule, context):
        """Test Python file with incomplete header."""
        content = '''"""
This is a simple module description without proper fields.
"""

def test_function():
    pass
'''
        context.file_content = content
        context.ast_tree = ast.parse(content)

        violations = rule.check(context)

        # Should have violations for missing required fields
        assert len(violations) > 0
        assert any("Missing required header fields" in v.message for v in violations)

    def test_overview_word_count_validation(self, rule, context):
        """Test Overview field word count requirement."""
        content = '''"""
Purpose: Test module for validation
Scope: Testing header validation
Overview: Short overview text
Dependencies: pytest
Exports: Test class
Interfaces: Test methods
Implementation: Test patterns
"""

def test_function():
    pass
'''
        context.file_content = content
        context.ast_tree = ast.parse(content)

        violations = rule.check(context)

        # Should have violation for brief Overview
        assert any("Overview field too brief" in v.message for v in violations)

    def test_multiline_overview_parsing(self, rule, context):
        """Test that multi-line Overview fields are correctly parsed."""
        content = '''"""
Purpose: Test module for validating multi-line overview field parsing capability
Scope: Testing multi-line field parsing in Python docstring headers
Overview: This is a comprehensive overview that spans multiple lines to ensure
    the parser correctly handles continuation lines in header fields. It contains
    enough words to satisfy the minimum word count requirement. The parser should
    collect all these lines and count the total words correctly, not just the first
    line of the overview field.
Dependencies: pytest, ast module, design_linters framework
Exports: Test functions for validation
Interfaces: Standard test interfaces
Implementation: Comprehensive test coverage patterns
"""

def test_function():
    pass
'''
        context.file_content = content
        context.ast_tree = ast.parse(content)

        violations = rule.check(context)

        # Should have no Overview word count violation
        assert not any("Overview field too brief" in v.message for v in violations)

    def test_typescript_file_header(self, rule, context):
        """Test TypeScript file header validation."""
        content = """/**
 * Purpose: React component for displaying user profile information
 * Scope: User interface components for profile management
 * Overview: This component renders user profile data including avatar, name, bio,
 *     and social links. It handles loading states, error conditions, and provides
 *     edit functionality for authenticated users. The component uses React hooks for
 *     state management and integrates with the user API service for data fetching.
 * Dependencies: React, user API service, styling utilities
 * Exports: UserProfile component as default export
 * Interfaces: UserProfileProps interface with user data
 * Implementation: State management with React hooks
 */

export default function UserProfile() {
    return null;
}
"""
        context.file_path = "test_file.tsx"
        context.file_content = content
        # For TypeScript files, we still need an AST (even if minimal)
        context.ast_tree = ast.parse("")

        violations = rule.check(context)

        # Should have no violations for complete TypeScript header
        assert len(violations) == 0

    def test_markdown_file_header(self, rule, context):
        """Test Markdown file header validation."""
        content = """# Documentation Title

**Purpose**: Comprehensive guide for using the application features
**Scope**: End-user documentation for all application modules

---

## Overview
Content starts here...
"""
        context.file_path = "test_file.md"
        context.file_content = content
        context.ast_tree = ast.parse("")

        violations = rule.check(context)

        # Should have violation for missing Overview in header section
        assert any("Missing required Overview field" in v.message for v in violations)

    def test_skip_test_files(self):
        """Test that test files can be skipped when configured."""
<<<<<<< HEAD
        rule = FileHeaderRule(
            config={"skip_test_files": True}
        )  # Changed from check_test_files
=======
        rule = FileHeaderRule(config={"skip_test_files": True})  # Changed from check_test_files
>>>>>>> cc6fb8ec
        context = LintContext()
        context.file_path = "test_something.py"
        context.file_content = "# No header needed for test files"
        context.ast_tree = ast.parse("")

        violations = rule.check(context)

        # Should have no violations for test files when check_test_files is False
        assert len(violations) == 0

    def test_skip_init_files(self, rule, context):
        """Test that __init__.py files are skipped."""
        context.file_path = "__init__.py"
        context.file_content = "# Empty init file"

        violations = rule.check(context)

        # Should have no violations for __init__.py files
        assert len(violations) == 0

    def test_html_file_header(self, rule, context):
        """Test HTML file header validation."""
        content = """<!DOCTYPE html>
<!--
Purpose: Main application template for the web interface
Scope: HTML structure for single-page application
Dependencies: Bootstrap CSS, Vue.js framework
-->
<html lang="en">
<head>
    <title>Test</title>
</head>
<body>
</body>
</html>
"""
        context.file_path = "test_file.html"
        context.file_content = content
        context.ast_tree = ast.parse("")

        violations = rule.check(context)

        # Should have violations for missing Overview and other fields
        assert len(violations) > 0

    def test_yaml_file_header(self, rule, context):
        """Test YAML file header validation."""
        content = """# Purpose: Configuration for CI/CD pipeline
# Scope: GitHub Actions workflow configuration
# Dependencies: Node.js, Python, Docker

name: CI Pipeline
on: [push, pull_request]
"""
        context.file_path = "test_file.yml"
        context.file_content = content
        context.ast_tree = ast.parse("")

        violations = rule.check(context)

        # Should have violation for missing Overview
        assert any("Missing required Overview field" in v.message for v in violations)

    def test_placeholder_text_detection(self, rule, context):
        """Test detection of placeholder text in fields."""
        content = '''"""
Purpose: TODO
Scope: TBD
Overview: This is a placeholder overview that needs to be filled in later
Dependencies: TODO
Exports: TODO
Interfaces: TODO
Implementation: TODO
"""

def test_function():
    pass
'''
        context.file_content = content
        context.ast_tree = ast.parse(content)

        violations = rule.check(context)

        # Should have violations for placeholder text
        assert any("placeholder text" in v.message for v in violations)

    def test_field_parsing_with_colons(self, rule, context):
        """Test that fields with colons in values are parsed correctly."""
        content = '''"""
Purpose: Module for parsing URLs like http://example.com
Scope: URL validation and parsing utilities
Overview: This module provides comprehensive URL parsing functionality including
    validation of protocols like http:// and https://, extraction of components,
    and normalization of URLs. It handles various URL formats and edge cases to
    ensure reliable URL processing throughout the application.
Dependencies: urllib.parse, validators library
Exports: parse_url(), validate_url(), normalize_url() functions
Interfaces: URL parsing and validation functions
Implementation: Uses urllib.parse with custom validation logic
"""

def test_function():
    pass
'''
        context.file_content = content
        context.ast_tree = ast.parse(content)

        violations = rule.check(context)

        # Should handle colons in field values correctly
        assert len(violations) == 0

    def test_recommended_field_warnings(self, rule, context):
        """Test that missing recommended fields generate warnings."""
        content = '''"""
Purpose: Basic module for testing recommended field warnings
Scope: Testing the detection of missing recommended fields
Overview: This module has all required fields but is missing the recommended
    Implementation field. The linter should generate a warning for this missing
    field when running in strict mode to encourage comprehensive documentation.
Dependencies: Standard library only
Exports: Basic test functions
Interfaces: Simple function interfaces
"""

def test_function():
    pass
'''
        context.file_content = content
        context.ast_tree = ast.parse(content)

        violations = rule.check(context)

        # Should have warning for missing Implementation field
        assert any("Missing recommended header field" in v.message for v in violations)
        assert any(v.severity == Severity.WARNING for v in violations)

    @pytest.mark.parametrize(
        "file_ext,header_start",
        [
            (".py", '"""'),
            (".ts", "/**"),
            (".tsx", "/**"),
            (".js", "/**"),
            (".jsx", "/**"),
        ],
    )
    def test_file_type_detection(self, rule, file_ext, header_start):
        """Test that different file types are detected correctly."""
        context = LintContext()
        context.file_path = f"test_file{file_ext}"
        context.file_content = f"{header_start}\nPurpose: Test\n"
        context.ast_tree = ast.parse("")

        violations = rule.check(context)

        # Should detect the file type and check for violations
        assert len(violations) > 0  # Missing required fields


class TestFileHeaderFieldParsing:
    """Test the field parsing logic specifically."""

    @pytest.fixture
    def rule(self):
        """Create a FileHeaderRule instance."""
        return FileHeaderRule()

    def test_parse_python_header_fields(self, rule):
        """Test parsing of Python docstring header fields."""
        header_content = '''"""
Purpose: Test module for validation
Scope: Unit testing
Overview: This is a comprehensive overview spanning
    multiple lines with continuation
    and more text here.
Dependencies: pytest, unittest
Exports: TestClass, test_function
"""'''

        pattern = rule.FILE_CONFIGS[".py"]["field_pattern"]
        fields = rule._parse_header_fields(header_content, pattern)

        assert "purpose" in fields
        assert fields["purpose"] == "Test module for validation"
        assert "scope" in fields
        assert fields["scope"] == "Unit testing"
        assert "overview" in fields
        # Check that multi-line Overview is fully captured
        assert "multiple lines" in fields["overview"]
        assert "more text here" in fields["overview"]

    def test_parse_typescript_header_fields(self, rule):
        """Test parsing of TypeScript comment header fields."""
        header_content = """/**
 * Purpose: Component for user interface
 * Scope: UI components
 * Overview: A detailed overview that
 *     continues on multiple lines
 *     with proper indentation.
 * Dependencies: React, Redux
 */"""

        pattern = rule.FILE_CONFIGS[".ts"]["field_pattern"]
        fields = rule._parse_header_fields(header_content, pattern)

        assert "purpose" in fields
        assert "overview" in fields
        assert "multiple lines" in fields["overview"]
        assert "proper indentation" in fields["overview"]

    def test_parse_markdown_header_fields(self, rule):
        """Test parsing of Markdown header fields."""
        header_content = """# Title

**Purpose**: Documentation for the system
**Scope**: All system components

---"""

        pattern = rule.FILE_CONFIGS[".md"]["field_pattern"]
        fields = rule._parse_header_fields(header_content, pattern)

        assert "purpose" in fields
        assert fields["purpose"] == "Documentation for the system"
        assert "scope" in fields<|MERGE_RESOLUTION|>--- conflicted
+++ resolved
@@ -17,6 +17,8 @@
 """
 
 import ast
+import tempfile
+from pathlib import Path
 
 import pytest
 from design_linters.framework.interfaces import LintContext, Severity
@@ -201,13 +203,7 @@
 
     def test_skip_test_files(self):
         """Test that test files can be skipped when configured."""
-<<<<<<< HEAD
-        rule = FileHeaderRule(
-            config={"skip_test_files": True}
-        )  # Changed from check_test_files
-=======
         rule = FileHeaderRule(config={"skip_test_files": True})  # Changed from check_test_files
->>>>>>> cc6fb8ec
         context = LintContext()
         context.file_path = "test_something.py"
         context.file_content = "# No header needed for test files"
