--- conflicted
+++ resolved
@@ -21,14 +21,10 @@
 
 from design_linters.framework.interfaces import LintContext, Severity
 from design_linters.rules.logging.general_logging_rules import (
-<<<<<<< HEAD
-    LoggingInExceptionsRule, NoPlainPrintRule, ProperLogLevelsRule)
-=======
     LoggingInExceptionsRule,
     NoPlainPrintRule,
     ProperLogLevelsRule,
 )
->>>>>>> cc6fb8ec
 
 
 class TestNoPlainPrintRule(unittest.TestCase):
@@ -43,13 +39,7 @@
         self.assertEqual(self.rule.rule_id, "logging.no-print")
         self.assertEqual(self.rule.rule_name, "No Print Statements")
         self.assertEqual(self.rule.severity, Severity.WARNING)
-<<<<<<< HEAD
-        self.assertEqual(
-            self.rule.categories, {"logging", "production", "anti-patterns"}
-        )
-=======
         self.assertEqual(self.rule.categories, {"logging", "production", "anti-patterns"})
->>>>>>> cc6fb8ec
         self.assertIn("print statements", self.rule.description.lower())
 
     def test_should_check_node_print_call(self):
@@ -214,13 +204,7 @@
 
     def test_is_allowed_context_main_function(self):
         """Test _is_allowed_context allows main function."""
-<<<<<<< HEAD
-        main_context = LintContext(
-            file_path=Path("/script.py"), current_function="__main__"
-        )
-=======
         main_context = LintContext(file_path=Path("/script.py"), current_function="__main__")
->>>>>>> cc6fb8ec
         config: Dict[str, Any] = {}
 
         result = self.rule._is_allowed_context(main_context, config)
@@ -280,22 +264,12 @@
 
     def test_is_logging_call_logger_name(self):
         """Test _is_logging_call identifies various logger names."""
-<<<<<<< HEAD
-        test_cases = [
-            "logger.info('test')",
-            "log.error('test')",
-            "logging.debug('test')",
-        ]
-=======
         test_cases = ["logger.info('test')", "log.error('test')", "logging.debug('test')"]
->>>>>>> cc6fb8ec
 
         for code in test_cases:
             tree = ast.parse(code)
             call_node = tree.body[0].value
-            self.assertTrue(
-                self.rule._is_logging_call(call_node), f"Failed for: {code}"
-            )
+            self.assertTrue(self.rule._is_logging_call(call_node), f"Failed for: {code}")
 
     def test_is_logging_call_getlogger_pattern(self):
         """Test _is_logging_call identifies getLogger pattern."""
@@ -332,13 +306,7 @@
         call_node = for_node.body[0].value
 
         # Set up context with loop in stack
-<<<<<<< HEAD
-        loop_context = LintContext(
-            file_path=Path("/production.py"), node_stack=[for_node]
-        )
-=======
         loop_context = LintContext(file_path=Path("/production.py"), node_stack=[for_node])
->>>>>>> cc6fb8ec
 
         violations = self.rule.check_node(call_node, loop_context)
 
@@ -411,13 +379,7 @@
         tree = ast.parse(code)
         while_node = tree.body[0]
 
-<<<<<<< HEAD
-        loop_context = LintContext(
-            file_path=Path("/production.py"), node_stack=[while_node]
-        )
-=======
         loop_context = LintContext(file_path=Path("/production.py"), node_stack=[while_node])
->>>>>>> cc6fb8ec
 
         self.assertTrue(self.rule._is_in_loop(loop_context))
 
@@ -435,18 +397,10 @@
 """
         tree = ast.parse(code)
         func_node = tree.body[0]
-        # Get for loop node for potential future use
-        _ = func_node.body[0]
+        for_node = func_node.body[0]
 
         # Context inside function but outside loop scope
-<<<<<<< HEAD
-        context = LintContext(
-            file_path=Path("/production.py"),
-            node_stack=[func_node],  # Only function in stack
-        )
-=======
         context = LintContext(file_path=Path("/production.py"), node_stack=[func_node])  # Only function in stack
->>>>>>> cc6fb8ec
 
         self.assertFalse(self.rule._is_in_loop(context))
 
@@ -735,22 +689,12 @@
 
     def test_is_logging_call_various_loggers(self):
         """Test _is_logging_call with various logger names."""
-<<<<<<< HEAD
-        test_cases = [
-            "logger.error('test')",
-            "log.exception('test')",
-            "logging.critical('test')",
-        ]
-=======
         test_cases = ["logger.error('test')", "log.exception('test')", "logging.critical('test')"]
->>>>>>> cc6fb8ec
 
         for code in test_cases:
             tree = ast.parse(code)
             call_node = tree.body[0].value
-            self.assertTrue(
-                self.rule._is_logging_call(call_node), f"Failed for: {code}"
-            )
+            self.assertTrue(self.rule._is_logging_call(call_node), f"Failed for: {code}")
 
     def test_is_logging_call_includes_exception_method(self):
         """Test _is_logging_call includes exception method."""
