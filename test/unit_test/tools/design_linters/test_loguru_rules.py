--- conflicted
+++ resolved
@@ -16,18 +16,10 @@
 import sys
 import unittest
 from pathlib import Path
+from unittest.mock import Mock, patch
 
 sys.path.insert(0, "/home/stevejackson/Projects/durable-code-test/tools")
 
-<<<<<<< HEAD
-from design_linters.framework.interfaces import (LintContext,
-                                                 Severity)
-from design_linters.rules.logging.loguru_rules import (LogLevelConsistencyRule,
-                                                       LoguruConfigurationRule,
-                                                       LoguruImportRule,
-                                                       StructuredLoggingRule,
-                                                       UseLoguruRule)
-=======
 from design_linters.framework.interfaces import LintContext, LintViolation, Severity
 from design_linters.rules.logging.loguru_rules import (
     LogLevelConsistencyRule,
@@ -36,7 +28,6 @@
     StructuredLoggingRule,
     UseLoguruRule,
 )
->>>>>>> cc6fb8ec
 
 
 class TestUseLoguruRule(unittest.TestCase):
@@ -599,15 +590,7 @@
 
     def test_check_node_stderr_sink_no_suggestions(self):
         """Test that stderr/stdout sinks don't get file-specific suggestions."""
-<<<<<<< HEAD
-        stderr_cases = [
-            "logger.add('<stderr>')",
-            "logger.add('<stdout>')",
-            "logger.add(sys.stderr)",
-        ]
-=======
         stderr_cases = ["logger.add('<stderr>')", "logger.add('<stdout>')", "logger.add(sys.stderr)"]
->>>>>>> cc6fb8ec
 
         for code in stderr_cases[:2]:  # Skip sys.stderr as it's more complex to parse
             with self.subTest(code=code):
@@ -709,9 +692,7 @@
                     violations = rule.check(empty_context)
                     self.assertIsInstance(violations, list)
                 except Exception as e:
-                    self.fail(
-                        f"Rule {rule.__class__.__name__} failed with empty context: {e}"
-                    )
+                    self.fail(f"Rule {rule.__class__.__name__} failed with empty context: {e}")
 
     def test_violation_creation_consistency(self):
         """Test that all rules create violations with consistent structure."""
