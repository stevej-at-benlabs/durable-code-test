--- conflicted
+++ resolved
@@ -26,19 +26,9 @@
     def test_framework_imports(self):
         """Test framework module imports."""
         try:
-<<<<<<< HEAD
-            from design_linters.framework import (analyzer, interfaces,
-                                                  reporters, rule_registry)
-            # Verify imports worked by accessing them
-            self.assertIsNotNone(analyzer)
-            self.assertIsNotNone(interfaces)
-            self.assertIsNotNone(reporters)
-            self.assertIsNotNone(rule_registry)
-=======
             from design_linters.framework import analyzer, interfaces, reporters, rule_registry
 
             self.assertTrue(True)  # If we get here, imports worked
->>>>>>> cc6fb8ec
         except ImportError as e:
             self.fail(f"Framework import failed: {e}")
 
@@ -46,26 +36,11 @@
         """Test rules module imports."""
         try:
             from design_linters.rules.literals import magic_number_rules
-<<<<<<< HEAD
-            from design_linters.rules.logging import (general_logging_rules,
-                                                      loguru_rules)
-            from design_linters.rules.solid import srp_rules
-            from design_linters.rules.style import (nesting_rules,
-                                                    print_statement_rules)
-            # Verify imports worked by accessing them
-            self.assertIsNotNone(magic_number_rules)
-            self.assertIsNotNone(general_logging_rules)
-            self.assertIsNotNone(loguru_rules)
-            self.assertIsNotNone(srp_rules)
-            self.assertIsNotNone(nesting_rules)
-            self.assertIsNotNone(print_statement_rules)
-=======
             from design_linters.rules.logging import general_logging_rules, loguru_rules
             from design_linters.rules.solid import srp_rules
             from design_linters.rules.style import nesting_rules, print_statement_rules
 
             self.assertTrue(True)  # If we get here, imports worked
->>>>>>> cc6fb8ec
         except ImportError as e:
             self.fail(f"Rules import failed: {e}")
 
@@ -73,13 +48,8 @@
         """Test CLI module import."""
         try:
             from design_linters import cli
-<<<<<<< HEAD
-            # Verify import worked by accessing it
-            self.assertIsNotNone(cli)
-=======
 
             self.assertTrue(True)
->>>>>>> cc6fb8ec
         except ImportError as e:
             self.fail(f"CLI import failed: {e}")
 
@@ -159,16 +129,14 @@
 
     def test_magic_number_rule_exists(self):
         """Test MagicNumberRule can be created."""
-        from design_linters.rules.literals.magic_number_rules import \
-            MagicNumberRule
+        from design_linters.rules.literals.magic_number_rules import MagicNumberRule
 
         rule = MagicNumberRule()
         self.assertEqual(rule.rule_id, "literals.magic-number")
 
     def test_print_statement_rule_exists(self):
         """Test PrintStatementRule can be created."""
-        from design_linters.rules.style.print_statement_rules import \
-            PrintStatementRule
+        from design_linters.rules.style.print_statement_rules import PrintStatementRule
 
         rule = PrintStatementRule()
         self.assertEqual(rule.rule_id, "style.print-statement")
@@ -181,17 +149,9 @@
         """Set up test fixtures."""
         from design_linters.cli import ConfigurationManager, DesignLinterCLI
         from design_linters.framework.rule_registry import DefaultRuleRegistry
-<<<<<<< HEAD
-        from design_linters.rules.literals.magic_number_rules import \
-            MagicNumberRule
-        from design_linters.rules.solid.srp_rules import ClassTooBigRule
-        from design_linters.rules.style.print_statement_rules import \
-            PrintStatementRule
-=======
         from design_linters.rules.literals.magic_number_rules import MagicNumberRule
         from design_linters.rules.solid.srp_rules import ClassTooBigRule
         from design_linters.rules.style.print_statement_rules import PrintStatementRule
->>>>>>> cc6fb8ec
 
         self.config_manager = ConfigurationManager()
         self.cli = DesignLinterCLI()
@@ -271,13 +231,7 @@
 
         try:
             # Test with categories filter for literals only
-<<<<<<< HEAD
-            self.cli.run(
-                ["--categories", "literals", "--format", "json", test_file]
-            )
-=======
             result = self.cli.run(["--categories", "literals", "--format", "json", test_file])
->>>>>>> cc6fb8ec
 
             # The result should only contain literals violations, not style violations
             # Note: We can't easily check the actual violations without running the full
@@ -312,19 +266,6 @@
 
     def setUp(self):
         """Set up test fixtures."""
-<<<<<<< HEAD
-        from design_linters.framework.analyzer import (DefaultLintOrchestrator,
-                                                       PythonAnalyzer)
-        from design_linters.framework.rule_registry import DefaultRuleRegistry
-        from design_linters.rules.literals.magic_number_rules import (
-            MagicComplexRule, MagicNumberRule)
-
-        self.registry = DefaultRuleRegistry()
-        self.analyzer = PythonAnalyzer()
-        self.orchestrator = DefaultLintOrchestrator(
-            rule_registry=self.registry, analyzers={".py": self.analyzer}
-        )
-=======
         from design_linters.framework.analyzer import DefaultLintOrchestrator, PythonAnalyzer
         from design_linters.framework.rule_registry import DefaultRuleRegistry
         from design_linters.rules.literals.magic_number_rules import MagicComplexRule, MagicNumberRule
@@ -332,7 +273,6 @@
         self.registry = DefaultRuleRegistry()
         self.analyzer = PythonAnalyzer()
         self.orchestrator = DefaultLintOrchestrator(rule_registry=self.registry, analyzers={".py": self.analyzer})
->>>>>>> cc6fb8ec
 
         # Register literal rules
         self.registry.register_rule(MagicNumberRule())
@@ -357,19 +297,9 @@
         try:
             violations = self.orchestrator.lint_file(test_file)
             # Should have no violations because of the ignore directive
-<<<<<<< HEAD
-            magic_number_violations = [
-                v for v in violations if v.rule_id == "literals.magic-number"
-            ]
-            self.assertEqual(
-                len(magic_number_violations),
-                0,
-                "Line-level ignore should suppress magic number violation",
-=======
             magic_number_violations = [v for v in violations if v.rule_id == "literals.magic-number"]
             self.assertEqual(
                 len(magic_number_violations), 0, "Line-level ignore should suppress magic number violation"
->>>>>>> cc6fb8ec
             )
         finally:
             os.unlink(test_file)
@@ -399,13 +329,7 @@
         try:
             violations = self.orchestrator.lint_file(test_file)
             # Should have no literal violations
-<<<<<<< HEAD
-            literal_violations = [
-                v for v in violations if v.rule_id.startswith("literals.")
-            ]
-=======
             literal_violations = [v for v in violations if v.rule_id.startswith("literals.")]
->>>>>>> cc6fb8ec
             self.assertEqual(
                 len(literal_violations),
                 0,
@@ -438,26 +362,6 @@
         try:
             violations = self.orchestrator.lint_file(test_file)
             # Should have no magic number violations
-<<<<<<< HEAD
-            magic_number_violations = [
-                v for v in violations if v.rule_id == "literals.magic-number"
-            ]
-            self.assertEqual(
-                len(magic_number_violations),
-                0,
-                "File-level ignore should suppress magic number violations",
-            )
-
-            # Should also have no complex number violations
-            complex_violations = [
-                v for v in violations if v.rule_id == "literals.magic-complex"
-            ]
-            self.assertEqual(
-                len(complex_violations),
-                0,
-                "File-level ignore should suppress complex number violations",
-            )
-=======
             magic_number_violations = [v for v in violations if v.rule_id == "literals.magic-number"]
             self.assertEqual(
                 len(magic_number_violations), 0, "File-level ignore should suppress magic number violations"
@@ -466,7 +370,6 @@
             # Should also have no complex number violations
             complex_violations = [v for v in violations if v.rule_id == "literals.magic-complex"]
             self.assertEqual(len(complex_violations), 0, "File-level ignore should suppress complex number violations")
->>>>>>> cc6fb8ec
         finally:
             os.unlink(test_file)
 
@@ -491,23 +394,10 @@
 
         try:
             violations = self.orchestrator.lint_file(test_file)
-<<<<<<< HEAD
-            magic_number_violations = [
-                v for v in violations if v.rule_id == "literals.magic-number"
-            ]
-
-            # Should have exactly one violation (the 99, not the 42)
-            self.assertEqual(
-                len(magic_number_violations),
-                1,
-                "Should have one magic number violation",
-            )
-=======
             magic_number_violations = [v for v in violations if v.rule_id == "literals.magic-number"]
 
             # Should have exactly one violation (the 99, not the 42)
             self.assertEqual(len(magic_number_violations), 1, "Should have one magic number violation")
->>>>>>> cc6fb8ec
             self.assertIn("99", magic_number_violations[0].message)
         finally:
             os.unlink(test_file)
@@ -525,31 +415,14 @@
     return result
 """
 
-<<<<<<< HEAD
-        with tempfile.NamedTemporaryFile(
-            mode="w", suffix="_test.py", delete=False
-        ) as f:
-=======
         with tempfile.NamedTemporaryFile(mode="w", suffix="_test.py", delete=False) as f:
->>>>>>> cc6fb8ec
-            f.write(test_code)
-            test_file = Path(f.name)
-
-        try:
-            violations = self.orchestrator.lint_file(test_file)
-<<<<<<< HEAD
-            complex_violations = [
-                v for v in violations if v.rule_id == "literals.magic-complex"
-            ]
-            self.assertEqual(
-                len(complex_violations),
-                0,
-                "Complex numbers in test files should not be flagged",
-            )
-=======
+            f.write(test_code)
+            test_file = Path(f.name)
+
+        try:
+            violations = self.orchestrator.lint_file(test_file)
             complex_violations = [v for v in violations if v.rule_id == "literals.magic-complex"]
             self.assertEqual(len(complex_violations), 0, "Complex numbers in test files should not be flagged")
->>>>>>> cc6fb8ec
         finally:
             os.unlink(test_file)
 
@@ -581,13 +454,7 @@
 
         try:
             violations = self.orchestrator.lint_file(test_file)
-<<<<<<< HEAD
-            magic_number_violations = [
-                v for v in violations if v.rule_id == "literals.magic-number"
-            ]
-=======
             magic_number_violations = [v for v in violations if v.rule_id == "literals.magic-number"]
->>>>>>> cc6fb8ec
 
             # Should only have one violation (the 42 in the function)
             self.assertEqual(
@@ -599,21 +466,9 @@
 
             # Verify that none of the constant values are in the violations
             violation_messages = " ".join(v.message for v in magic_number_violations)
-<<<<<<< HEAD
-            self.assertNotIn(
-                "60", violation_messages, "SECONDS_PER_MINUTE should not be flagged"
-            )
-            self.assertNotIn(
-                "100", violation_messages, "MAX_CONNECTIONS should not be flagged"
-            )
-            self.assertNotIn(
-                "8080", violation_messages, "DEFAULT_PORT should not be flagged"
-            )
-=======
             self.assertNotIn("60", violation_messages, "SECONDS_PER_MINUTE should not be flagged")
             self.assertNotIn("100", violation_messages, "MAX_CONNECTIONS should not be flagged")
             self.assertNotIn("8080", violation_messages, "DEFAULT_PORT should not be flagged")
->>>>>>> cc6fb8ec
         finally:
             os.unlink(test_file)
 
@@ -623,15 +478,8 @@
         import tempfile
         from pathlib import Path
 
-<<<<<<< HEAD
-        from design_linters.rules.logging.general_logging_rules import \
-            NoPlainPrintRule
-        from design_linters.rules.style.print_statement_rules import \
-            PrintStatementRule
-=======
         from design_linters.rules.logging.general_logging_rules import NoPlainPrintRule
         from design_linters.rules.style.print_statement_rules import PrintStatementRule
->>>>>>> cc6fb8ec
 
         # Register the print statement rules
         self.registry.register_rule(NoPlainPrintRule())
@@ -665,13 +513,7 @@
 
             # Magic numbers should still be caught (not ignored)
             magic_violations = [v for v in violations if "magic" in v.rule_id]
-<<<<<<< HEAD
-            self.assertEqual(
-                len(magic_violations), 1, "Magic number should still be caught"
-            )
-=======
             self.assertEqual(len(magic_violations), 1, "Magic number should still be caught")
->>>>>>> cc6fb8ec
         finally:
             os.unlink(test_file)
 
@@ -696,10 +538,8 @@
         self.assertFalse(has_file_level_ignore(test_code1, "other.rule"))
 
         # Now test with actual linting
-        from design_linters.rules.logging.general_logging_rules import \
-            NoPlainPrintRule
-        from design_linters.rules.style.print_statement_rules import \
-            PrintStatementRule
+        from design_linters.rules.logging.general_logging_rules import NoPlainPrintRule
+        from design_linters.rules.style.print_statement_rules import PrintStatementRule
 
         # Register the print statement rules
         self.registry.register_rule(NoPlainPrintRule())
@@ -713,11 +553,7 @@
             violations = self.orchestrator.lint_file(test_file)
             print_violations = [v for v in violations if "print" in v.rule_id]
             print(f"DEBUG: Found violations: {[v.rule_id for v in print_violations]}")
-            self.assertEqual(
-                len(print_violations),
-                0,
-                "Should have no print violations with ignore directive",
-            )
+            self.assertEqual(len(print_violations), 0, "Should have no print violations with ignore directive")
         finally:
             os.unlink(test_file)
 
