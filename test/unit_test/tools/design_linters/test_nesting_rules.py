#!/usr/bin/env python3
"""
Purpose: Comprehensive unit tests for nesting rules
Scope: Test all nesting rule classes and their methods
Overview: This module provides comprehensive tests for the nesting rules including
    ExcessiveNestingRule and DeepFunctionRule. Tests cover all methods, properties,
    edge cases, and configuration scenarios.
Dependencies: unittest, ast, framework interfaces
Exports: TestExcessiveNestingRule, TestDeepFunctionRule, TestNestingRulesIntegration
Interfaces: Standard unittest.TestCase interface for test execution
Implementation: Comprehensive test coverage using unittest framework with AST parsing
"""

import ast
import sys
import unittest
from pathlib import Path

sys.path.insert(0, "/home/stevejackson/Projects/durable-code-test/tools")

from design_linters.framework.interfaces import LintContext, Severity
<<<<<<< HEAD
from design_linters.rules.style.nesting_rules import (DeepFunctionRule,
                                                      ExcessiveNestingRule)
=======
from design_linters.rules.style.nesting_rules import DeepFunctionRule, ExcessiveNestingRule
>>>>>>> cc6fb8ec


class TestExcessiveNestingRule(unittest.TestCase):
    """Test ExcessiveNestingRule functionality."""

    def setUp(self):
        """Set up test fixtures."""
        self.rule = ExcessiveNestingRule()
        self.context = LintContext(file_path=Path("/test.py"))

    def test_rule_properties(self):
        """Test rule properties return expected values."""
        self.assertEqual(self.rule.rule_id, "style.excessive-nesting")
        self.assertEqual(self.rule.rule_name, "Excessive Nesting")
        self.assertEqual(
<<<<<<< HEAD
            self.rule.description,
            "Functions should not have excessive nesting depth for better readability",
=======
            self.rule.description, "Functions should not have excessive nesting depth for better readability"
>>>>>>> cc6fb8ec
        )
        self.assertEqual(self.rule.severity, Severity.WARNING)
        self.assertEqual(self.rule.categories, {"style", "complexity", "readability"})

    def test_should_check_node_function_def(self):
        """Test should_check_node returns True for FunctionDef."""
        func_node = ast.FunctionDef(
            name="test_func",
            args=ast.arguments(
<<<<<<< HEAD
                posonlyargs=[],
                args=[],
                defaults=[],
                kwonlyargs=[],
                kw_defaults=[],
                vararg=None,
                kwarg=None,
=======
                posonlyargs=[], args=[], defaults=[], kwonlyargs=[], kw_defaults=[], vararg=None, kwarg=None
>>>>>>> cc6fb8ec
            ),
            body=[],
            decorator_list=[],
            returns=None,
        )

        self.assertTrue(self.rule.should_check_node(func_node, self.context))

    def test_should_check_node_async_function_def(self):
        """Test should_check_node returns True for AsyncFunctionDef."""
        async_func_node = ast.AsyncFunctionDef(
            name="async_test_func",
            args=ast.arguments(
<<<<<<< HEAD
                posonlyargs=[],
                args=[],
                defaults=[],
                kwonlyargs=[],
                kw_defaults=[],
                vararg=None,
                kwarg=None,
=======
                posonlyargs=[], args=[], defaults=[], kwonlyargs=[], kw_defaults=[], vararg=None, kwarg=None
>>>>>>> cc6fb8ec
            ),
            body=[],
            decorator_list=[],
            returns=None,
        )

        self.assertTrue(self.rule.should_check_node(async_func_node, self.context))

    def test_should_check_node_other_nodes(self):
        """Test should_check_node returns False for non-function nodes."""
<<<<<<< HEAD
        class_node = ast.ClassDef(
            name="TestClass", bases=[], keywords=[], decorator_list=[], body=[]
        )
        assign_node = ast.Assign(
            targets=[ast.Name(id="x", ctx=ast.Store())], value=ast.Constant(value=1)
        )
=======
        class_node = ast.ClassDef(name="TestClass", bases=[], keywords=[], decorator_list=[], body=[])
        assign_node = ast.Assign(targets=[ast.Name(id="x", ctx=ast.Store())], value=ast.Constant(value=1))
>>>>>>> cc6fb8ec

        self.assertFalse(self.rule.should_check_node(class_node, self.context))
        self.assertFalse(self.rule.should_check_node(assign_node, self.context))

    def test_check_node_with_invalid_node_type(self):
        """Test check_node raises TypeError for invalid node types."""
<<<<<<< HEAD
        class_node = ast.ClassDef(
            name="TestClass", bases=[], keywords=[], decorator_list=[], body=[]
        )
=======
        class_node = ast.ClassDef(name="TestClass", bases=[], keywords=[], decorator_list=[], body=[])
>>>>>>> cc6fb8ec

        with self.assertRaises(TypeError) as cm:
            self.rule.check_node(class_node, self.context)

        self.assertIn(
            "ExcessiveNestingRule should only receive function nodes", str(cm.exception)
        )

    def test_check_node_simple_function_no_violations(self):
        """Test check_node with simple function that has no violations."""
        # Create a simple function with no nesting
        func_code = """
def simple_function():
    x = 1
    return x
"""
        tree = ast.parse(func_code)
        func_node = tree.body[0]

        violations = self.rule.check_node(func_node, self.context)
        self.assertEqual(len(violations), 0)

    def test_check_node_nested_function_no_violations(self):
        """Test check_node with moderately nested function that doesn't exceed limit."""
        # Create function with nesting depth 3 (within default limit of 4)
        func_code = """
def moderate_nesting():
    if True:
        for i in range(10):
            while True:
                break
"""
        tree = ast.parse(func_code)
        func_node = tree.body[0]

        violations = self.rule.check_node(func_node, self.context)
        self.assertEqual(len(violations), 0)

    def test_check_node_excessive_nesting_violation(self):
        """Test check_node with function that exceeds default nesting limit."""
        # Create function with nesting depth 6 (exceeds default limit of 4)
        func_code = """
def excessive_nesting():
    if True:
        for i in range(10):
            while True:
                try:
                    with open('file.txt') as f:
                        pass
                except:
                    pass
"""
        tree = ast.parse(func_code)
        func_node = tree.body[0]

        violations = self.rule.check_node(func_node, self.context)
        self.assertEqual(len(violations), 1)

        violation = violations[0]
        self.assertEqual(violation.rule_id, "style.excessive-nesting")
        self.assertEqual(violation.severity, Severity.WARNING)
        self.assertIn("excessive_nesting", violation.message)
        self.assertIn("6", violation.message)  # Actual depth is 6
        self.assertIn("Consider extracting nested logic", violation.suggestion)
        self.assertEqual(violation.context["function_name"], "excessive_nesting")
        self.assertEqual(violation.context["depth"], 6)
        self.assertEqual(violation.context["max_allowed"], 4)

    def test_check_node_with_custom_configuration(self):
        """Test check_node with custom max_nesting_depth configuration."""
        # Set up context with custom configuration
<<<<<<< HEAD
        self.context.metadata = {
            "rules": {"style.excessive-nesting": {"config": {"max_nesting_depth": 2}}}
        }
=======
        self.context.metadata = {"rules": {"style.excessive-nesting": {"config": {"max_nesting_depth": 2}}}}
>>>>>>> cc6fb8ec

        # Create function with nesting depth 4 (should violate limit of 2)
        func_code = """
def custom_limit_violation():
    if True:
        for i in range(10):
            while True:
                break
"""
        tree = ast.parse(func_code)
        func_node = tree.body[0]

        violations = self.rule.check_node(func_node, self.context)
        self.assertEqual(len(violations), 1)

        violation = violations[0]
<<<<<<< HEAD
        self.assertEqual(
            violation.context["depth"], 4
        )  # Actual depth is function(1) + if(2) + for(3) + while(4)
=======
        self.assertEqual(violation.context["depth"], 4)  # Actual depth is function(1) + if(2) + for(3) + while(4)
>>>>>>> cc6fb8ec
        self.assertEqual(violation.context["max_allowed"], 2)

    def test_calculate_max_nesting_depth_simple(self):
        """Test _calculate_max_nesting_depth with simple function."""
        func_code = """
def simple_function():
    x = 1
    return x
"""
        tree = ast.parse(func_code)
        func_node = tree.body[0]

        depth = self.rule._calculate_max_nesting_depth(func_node)
        self.assertEqual(depth, 1)  # Function body is at depth 1

    def test_calculate_max_nesting_depth_nested_constructs(self):
        """Test _calculate_max_nesting_depth with various nested constructs."""
        func_code = """
def nested_constructs():
    if True:                    # depth 2
        for i in range(10):     # depth 3
            while True:         # depth 4
                try:            # depth 5
                    with open('file.txt') as f:  # depth 6
                        pass
                except Exception as e:  # depth 5 (except handler)
                    if True:    # depth 6
                        pass
"""
        tree = ast.parse(func_code)
        func_node = tree.body[0]

        depth = self.rule._calculate_max_nesting_depth(func_node)
        # The actual depth is 7: function(1) + if(2) + for(3) + while(4) + try(5) + with(6) + except+if(7)
        self.assertEqual(depth, 7)

    def test_calculate_max_nesting_depth_async_function(self):
        """Test _calculate_max_nesting_depth with async function."""
        func_code = """
async def async_function():
    async with some_context():
        if True:
            pass
"""
        tree = ast.parse(func_code)
        func_node = tree.body[0]

        depth = self.rule._calculate_max_nesting_depth(func_node)
        self.assertEqual(depth, 3)  # async with + if

    def test_calculate_max_nesting_depth_match_statement(self):
        """Test _calculate_max_nesting_depth with match statement (Python 3.10+)."""
        try:
            func_code = """
def match_function(value):
    match value:
        case 1:
            if True:
                pass
"""
            tree = ast.parse(func_code)
            func_node = tree.body[0]

            depth = self.rule._calculate_max_nesting_depth(func_node)
            self.assertEqual(depth, 4)  # function(1) + match(2) + case(3) + if(4)
        except SyntaxError:
            # Skip test if running on Python < 3.10
            self.skipTest("Match statements require Python 3.10+")

    def test_calculate_max_nesting_depth_invalid_node(self):
        """Test _calculate_max_nesting_depth with invalid node type."""
<<<<<<< HEAD
        class_node = ast.ClassDef(
            name="TestClass", bases=[], keywords=[], decorator_list=[], body=[]
        )
=======
        class_node = ast.ClassDef(name="TestClass", bases=[], keywords=[], decorator_list=[], body=[])
>>>>>>> cc6fb8ec

        with self.assertRaises(TypeError) as cm:
            self.rule._calculate_max_nesting_depth(class_node)

        self.assertIn("Expected function node", str(cm.exception))

    def test_check_node_multiple_functions(self):
        """Test that each function is analyzed independently."""
        func_code = """
def function_with_violation():
    if True:
        for i in range(10):
            while True:
                try:
                    with open('file.txt') as f:
                        pass
                except:
                    pass

def simple_function():
    return 1
"""
        tree = ast.parse(func_code)

        # Test first function (should have violation)
        func1_node = tree.body[0]
        violations1 = self.rule.check_node(func1_node, self.context)
        self.assertEqual(len(violations1), 1)

        # Test second function (should have no violation)
        func2_node = tree.body[1]
        violations2 = self.rule.check_node(func2_node, self.context)
        self.assertEqual(len(violations2), 0)


class TestDeepFunctionRule(unittest.TestCase):
    """Test DeepFunctionRule functionality."""

    def setUp(self):
        """Set up test fixtures."""
        self.rule = DeepFunctionRule()
        self.context = LintContext(file_path=Path("/test.py"))

    def test_rule_properties(self):
        """Test rule properties return expected values."""
        self.assertEqual(self.rule.rule_id, "style.deep-function")
        self.assertEqual(self.rule.rule_name, "Complex Function")
        self.assertEqual(
<<<<<<< HEAD
            self.rule.description,
            "Functions should not be overly complex with deep nesting and many lines",
=======
            self.rule.description, "Functions should not be overly complex with deep nesting and many lines"
>>>>>>> cc6fb8ec
        )
        self.assertEqual(self.rule.severity, Severity.INFO)
        self.assertEqual(
            self.rule.categories, {"style", "complexity", "maintainability"}
        )

    def test_should_check_node_function_def(self):
        """Test should_check_node returns True for FunctionDef."""
        func_node = ast.FunctionDef(
            name="test_func",
            args=ast.arguments(
<<<<<<< HEAD
                posonlyargs=[],
                args=[],
                defaults=[],
                kwonlyargs=[],
                kw_defaults=[],
                vararg=None,
                kwarg=None,
=======
                posonlyargs=[], args=[], defaults=[], kwonlyargs=[], kw_defaults=[], vararg=None, kwarg=None
>>>>>>> cc6fb8ec
            ),
            body=[],
            decorator_list=[],
            returns=None,
        )

        self.assertTrue(self.rule.should_check_node(func_node, self.context))

    def test_should_check_node_async_function_def(self):
        """Test should_check_node returns True for AsyncFunctionDef."""
        async_func_node = ast.AsyncFunctionDef(
            name="async_test_func",
            args=ast.arguments(
<<<<<<< HEAD
                posonlyargs=[],
                args=[],
                defaults=[],
                kwonlyargs=[],
                kw_defaults=[],
                vararg=None,
                kwarg=None,
=======
                posonlyargs=[], args=[], defaults=[], kwonlyargs=[], kw_defaults=[], vararg=None, kwarg=None
>>>>>>> cc6fb8ec
            ),
            body=[],
            decorator_list=[],
            returns=None,
        )

        self.assertTrue(self.rule.should_check_node(async_func_node, self.context))

    def test_should_check_node_other_nodes(self):
        """Test should_check_node returns False for non-function nodes."""
<<<<<<< HEAD
        class_node = ast.ClassDef(
            name="TestClass", bases=[], keywords=[], decorator_list=[], body=[]
        )
        assign_node = ast.Assign(
            targets=[ast.Name(id="x", ctx=ast.Store())], value=ast.Constant(value=1)
        )
=======
        class_node = ast.ClassDef(name="TestClass", bases=[], keywords=[], decorator_list=[], body=[])
        assign_node = ast.Assign(targets=[ast.Name(id="x", ctx=ast.Store())], value=ast.Constant(value=1))
>>>>>>> cc6fb8ec

        self.assertFalse(self.rule.should_check_node(class_node, self.context))
        self.assertFalse(self.rule.should_check_node(assign_node, self.context))

    def test_check_node_with_invalid_node_type(self):
        """Test check_node raises TypeError for invalid node types."""
<<<<<<< HEAD
        class_node = ast.ClassDef(
            name="TestClass", bases=[], keywords=[], decorator_list=[], body=[]
        )
=======
        class_node = ast.ClassDef(name="TestClass", bases=[], keywords=[], decorator_list=[], body=[])
>>>>>>> cc6fb8ec

        with self.assertRaises(TypeError) as cm:
            self.rule.check_node(class_node, self.context)

        self.assertIn(
            "DeepFunctionRule should only receive function nodes", str(cm.exception)
        )

    def test_check_node_simple_function_no_violations(self):
        """Test check_node with simple function that has no violations."""
        func_code = """
def simple_function():
    x = 1
    return x
"""
        tree = ast.parse(func_code)
        func_node = tree.body[0]

        # Set line numbers for length calculation
        func_node.lineno = 1
        func_node.end_lineno = 3

        violations = self.rule.check_node(func_node, self.context)
        self.assertEqual(len(violations), 0)

    def test_check_node_long_function_violation(self):
        """Test check_node with function that exceeds line limit."""
        # Create a long function (will simulate line numbers)
        func_code = """
def long_function():
    line1 = 1
    line2 = 2
    # ... many more lines
"""
        tree = ast.parse(func_code)
        func_node = tree.body[0]

        # Simulate a function that is 60 lines long (exceeds default limit of 50)
        func_node.lineno = 1
        func_node.end_lineno = 60

        violations = self.rule.check_node(func_node, self.context)
        self.assertEqual(len(violations), 1)

        violation = violations[0]
        self.assertEqual(violation.rule_id, "style.deep-function")
        self.assertEqual(violation.severity, Severity.INFO)
        self.assertIn("too long", violation.message)
        self.assertIn("59 lines", violation.message)  # end_lineno - lineno
        self.assertIn("Consider breaking this function", violation.suggestion)
        self.assertEqual(violation.context["function_name"], "long_function")
        self.assertEqual(violation.context["length"], 59)
        self.assertEqual(violation.context["issue"], "length")

    def test_check_node_deep_nesting_violation(self):
        """Test check_node with function that exceeds nesting limit."""
        func_code = """
def deep_function():
    if True:
        for i in range(10):
            while True:
                try:
                    pass
                except:
                    pass
"""
        tree = ast.parse(func_code)
        func_node = tree.body[0]

        # Set reasonable line numbers
        func_node.lineno = 1
        func_node.end_lineno = 10

        violations = self.rule.check_node(func_node, self.context)
        self.assertEqual(len(violations), 1)

        violation = violations[0]
        self.assertEqual(violation.rule_id, "style.deep-function")
        self.assertEqual(violation.severity, Severity.INFO)
        self.assertIn("deep nesting", violation.message)
        self.assertIn("6 levels", violation.message)  # Actual nesting depth is 6
        self.assertIn("early returns", violation.suggestion)
        self.assertEqual(violation.context["function_name"], "deep_function")
        self.assertEqual(violation.context["depth"], 6)
        self.assertEqual(violation.context["issue"], "nesting")

    def test_check_node_both_violations(self):
        """Test check_node with function that violates both length and nesting limits."""
        func_code = """
def complex_function():
    if True:
        for i in range(10):
            while True:
                try:
                    pass
                except:
                    pass
"""
        tree = ast.parse(func_code)
        func_node = tree.body[0]

        # Set function to be both long and deeply nested
        func_node.lineno = 1
        func_node.end_lineno = 60  # Long function

        violations = self.rule.check_node(func_node, self.context)
        self.assertEqual(len(violations), 2)  # Both length and nesting violations

        # Check that we have both types of violations
        violation_types = {v.context["issue"] for v in violations}
        self.assertEqual(violation_types, {"length", "nesting"})

    def test_check_node_with_custom_configuration(self):
        """Test check_node with custom configuration limits."""
        # Set up context with custom configuration
        self.context.metadata = {
<<<<<<< HEAD
            "rules": {
                "style.deep-function": {
                    "config": {"max_function_lines": 5, "max_nesting_depth": 2}
                }
            }
=======
            "rules": {"style.deep-function": {"config": {"max_function_lines": 5, "max_nesting_depth": 2}}}
>>>>>>> cc6fb8ec
        }

        func_code = """
def custom_limit_function():
    if True:
        for i in range(10):
            pass
"""
        tree = ast.parse(func_code)
        func_node = tree.body[0]

        # Set line numbers to exceed custom limit
        func_node.lineno = 1
        func_node.end_lineno = 7  # 6 lines, exceeds limit of 5

        violations = self.rule.check_node(func_node, self.context)
        self.assertEqual(
            len(violations), 2
        )  # Both length and nesting violations with custom limits

    def test_calculate_max_nesting_depth_simple(self):
        """Test _calculate_max_nesting_depth with simple function."""
        func_code = """
def simple_function():
    x = 1
    return x
"""
        tree = ast.parse(func_code)
        func_node = tree.body[0]

        depth = self.rule._calculate_max_nesting_depth(func_node)
        self.assertEqual(depth, 1)

    def test_calculate_max_nesting_depth_nested(self):
        """Test _calculate_max_nesting_depth with nested constructs."""
        func_code = """
def nested_function():
    if True:
        for i in range(10):
            while True:
                break
"""
        tree = ast.parse(func_code)
        func_node = tree.body[0]

        depth = self.rule._calculate_max_nesting_depth(func_node)
        self.assertEqual(depth, 4)  # if + for + while + function body

    def test_calculate_max_nesting_depth_invalid_node(self):
        """Test _calculate_max_nesting_depth with invalid node type."""
<<<<<<< HEAD
        class_node = ast.ClassDef(
            name="TestClass", bases=[], keywords=[], decorator_list=[], body=[]
        )
=======
        class_node = ast.ClassDef(name="TestClass", bases=[], keywords=[], decorator_list=[], body=[])
>>>>>>> cc6fb8ec

        with self.assertRaises(TypeError) as cm:
            self.rule._calculate_max_nesting_depth(class_node)

        self.assertIn("Expected function node", str(cm.exception))

    def test_check_node_no_line_numbers(self):
        """Test check_node when function node has no line number information."""
        func_code = """
def function_without_lines():
    pass
"""
        tree = ast.parse(func_code)
        func_node = tree.body[0]

        # Remove line number information
        func_node.lineno = None
        func_node.end_lineno = None

        violations = self.rule.check_node(func_node, self.context)
        # Should only check nesting, not length
        self.assertEqual(len(violations), 0)

    def test_check_node_missing_end_lineno(self):
        """Test check_node when function node has lineno but no end_lineno."""
        func_code = """
def function_with_partial_lines():
    pass
"""
        tree = ast.parse(func_code)
        func_node = tree.body[0]

        # Remove end line number information
        func_node.end_lineno = None

        violations = self.rule.check_node(func_node, self.context)
        # Should only check nesting, not length
        self.assertEqual(len(violations), 0)

    def test_nesting_depth_difference_from_excessive_nesting_rule(self):
        """Test that DeepFunctionRule uses different nesting depth calculation."""
        # DeepFunctionRule doesn't include Match/match_case in nesting calculation
        func_code = """
def function_with_match():
    if True:
        for i in range(10):
            while True:
                break
"""
        tree = ast.parse(func_code)
        func_node = tree.body[0]

        func_node.lineno = 1
        func_node.end_lineno = 5

        # Create context with low nesting limit to trigger violation
<<<<<<< HEAD
        self.context.metadata = {
            "rules": {"style.deep-function": {"config": {"max_nesting_depth": 3}}}
        }
=======
        self.context.metadata = {"rules": {"style.deep-function": {"config": {"max_nesting_depth": 3}}}}
>>>>>>> cc6fb8ec

        violations = self.rule.check_node(func_node, self.context)

        # Should have nesting violation (depth 4 > limit 3)
<<<<<<< HEAD
        nesting_violations = [
            v for v in violations if v.context.get("issue") == "nesting"
        ]
=======
        nesting_violations = [v for v in violations if v.context.get("issue") == "nesting"]
>>>>>>> cc6fb8ec
        self.assertEqual(len(nesting_violations), 1)


class TestNestingRulesIntegration(unittest.TestCase):
    """Integration tests for nesting rules."""

    def setUp(self):
        """Set up test fixtures."""
        self.excessive_nesting_rule = ExcessiveNestingRule()
        self.deep_function_rule = DeepFunctionRule()
        self.context = LintContext(file_path=Path("/test.py"))

    def test_both_rules_on_same_function(self):
        """Test both rules analyzing the same function."""
        func_code = """
def complex_function():
    if True:
        for i in range(10):
            while True:
                try:
                    with open('file.txt') as f:
                        content = f.read()
                        if content:
                            pass
                except Exception as e:
                    pass
"""
        tree = ast.parse(func_code)
        func_node = tree.body[0]

        # Set line numbers to make it long
        func_node.lineno = 1
        func_node.end_lineno = 60

        # Test ExcessiveNestingRule
        excessive_violations = self.excessive_nesting_rule.check_node(
            func_node, self.context
        )
        self.assertGreater(len(excessive_violations), 0)

        # Test DeepFunctionRule
        deep_violations = self.deep_function_rule.check_node(func_node, self.context)
        self.assertGreater(len(deep_violations), 0)

        # Ensure they produce different rule IDs
        self.assertEqual(excessive_violations[0].rule_id, "style.excessive-nesting")
        self.assertIn("style.deep-function", [v.rule_id for v in deep_violations])

    def test_rule_configuration_independence(self):
        """Test that rules use independent configurations."""
        self.context.metadata = {
            "rules": {
                "style.excessive-nesting": {"config": {"max_nesting_depth": 2}},
<<<<<<< HEAD
                "style.deep-function": {
                    "config": {"max_nesting_depth": 5, "max_function_lines": 10}
                },
=======
                "style.deep-function": {"config": {"max_nesting_depth": 5, "max_function_lines": 10}},
>>>>>>> cc6fb8ec
            }
        }

        func_code = """
def test_function():
    if True:
        for i in range(10):
            while True:
                break
"""
        tree = ast.parse(func_code)
        func_node = tree.body[0]
        func_node.lineno = 1
        func_node.end_lineno = 5

        # ExcessiveNestingRule should violate (depth 4 > limit 2)
        excessive_violations = self.excessive_nesting_rule.check_node(
            func_node, self.context
        )
        self.assertEqual(len(excessive_violations), 1)

        # DeepFunctionRule should not violate nesting (depth 4 < limit 5) but might violate length
        deep_violations = self.deep_function_rule.check_node(func_node, self.context)
<<<<<<< HEAD
        nesting_violations = [
            v for v in deep_violations if v.context.get("issue") == "nesting"
        ]
=======
        nesting_violations = [v for v in deep_violations if v.context.get("issue") == "nesting"]
>>>>>>> cc6fb8ec
        self.assertEqual(len(nesting_violations), 0)


if __name__ == "__main__":
    unittest.main()<|MERGE_RESOLUTION|>--- conflicted
+++ resolved
@@ -15,16 +15,12 @@
 import sys
 import unittest
 from pathlib import Path
+from unittest.mock import Mock, patch
 
 sys.path.insert(0, "/home/stevejackson/Projects/durable-code-test/tools")
 
 from design_linters.framework.interfaces import LintContext, Severity
-<<<<<<< HEAD
-from design_linters.rules.style.nesting_rules import (DeepFunctionRule,
-                                                      ExcessiveNestingRule)
-=======
 from design_linters.rules.style.nesting_rules import DeepFunctionRule, ExcessiveNestingRule
->>>>>>> cc6fb8ec
 
 
 class TestExcessiveNestingRule(unittest.TestCase):
@@ -40,12 +36,7 @@
         self.assertEqual(self.rule.rule_id, "style.excessive-nesting")
         self.assertEqual(self.rule.rule_name, "Excessive Nesting")
         self.assertEqual(
-<<<<<<< HEAD
-            self.rule.description,
-            "Functions should not have excessive nesting depth for better readability",
-=======
             self.rule.description, "Functions should not have excessive nesting depth for better readability"
->>>>>>> cc6fb8ec
         )
         self.assertEqual(self.rule.severity, Severity.WARNING)
         self.assertEqual(self.rule.categories, {"style", "complexity", "readability"})
@@ -55,17 +46,7 @@
         func_node = ast.FunctionDef(
             name="test_func",
             args=ast.arguments(
-<<<<<<< HEAD
-                posonlyargs=[],
-                args=[],
-                defaults=[],
-                kwonlyargs=[],
-                kw_defaults=[],
-                vararg=None,
-                kwarg=None,
-=======
                 posonlyargs=[], args=[], defaults=[], kwonlyargs=[], kw_defaults=[], vararg=None, kwarg=None
->>>>>>> cc6fb8ec
             ),
             body=[],
             decorator_list=[],
@@ -79,17 +60,7 @@
         async_func_node = ast.AsyncFunctionDef(
             name="async_test_func",
             args=ast.arguments(
-<<<<<<< HEAD
-                posonlyargs=[],
-                args=[],
-                defaults=[],
-                kwonlyargs=[],
-                kw_defaults=[],
-                vararg=None,
-                kwarg=None,
-=======
                 posonlyargs=[], args=[], defaults=[], kwonlyargs=[], kw_defaults=[], vararg=None, kwarg=None
->>>>>>> cc6fb8ec
             ),
             body=[],
             decorator_list=[],
@@ -100,37 +71,20 @@
 
     def test_should_check_node_other_nodes(self):
         """Test should_check_node returns False for non-function nodes."""
-<<<<<<< HEAD
-        class_node = ast.ClassDef(
-            name="TestClass", bases=[], keywords=[], decorator_list=[], body=[]
-        )
-        assign_node = ast.Assign(
-            targets=[ast.Name(id="x", ctx=ast.Store())], value=ast.Constant(value=1)
-        )
-=======
         class_node = ast.ClassDef(name="TestClass", bases=[], keywords=[], decorator_list=[], body=[])
         assign_node = ast.Assign(targets=[ast.Name(id="x", ctx=ast.Store())], value=ast.Constant(value=1))
->>>>>>> cc6fb8ec
 
         self.assertFalse(self.rule.should_check_node(class_node, self.context))
         self.assertFalse(self.rule.should_check_node(assign_node, self.context))
 
     def test_check_node_with_invalid_node_type(self):
         """Test check_node raises TypeError for invalid node types."""
-<<<<<<< HEAD
-        class_node = ast.ClassDef(
-            name="TestClass", bases=[], keywords=[], decorator_list=[], body=[]
-        )
-=======
         class_node = ast.ClassDef(name="TestClass", bases=[], keywords=[], decorator_list=[], body=[])
->>>>>>> cc6fb8ec
 
         with self.assertRaises(TypeError) as cm:
             self.rule.check_node(class_node, self.context)
 
-        self.assertIn(
-            "ExcessiveNestingRule should only receive function nodes", str(cm.exception)
-        )
+        self.assertIn("ExcessiveNestingRule should only receive function nodes", str(cm.exception))
 
     def test_check_node_simple_function_no_violations(self):
         """Test check_node with simple function that has no violations."""
@@ -195,13 +149,7 @@
     def test_check_node_with_custom_configuration(self):
         """Test check_node with custom max_nesting_depth configuration."""
         # Set up context with custom configuration
-<<<<<<< HEAD
-        self.context.metadata = {
-            "rules": {"style.excessive-nesting": {"config": {"max_nesting_depth": 2}}}
-        }
-=======
         self.context.metadata = {"rules": {"style.excessive-nesting": {"config": {"max_nesting_depth": 2}}}}
->>>>>>> cc6fb8ec
 
         # Create function with nesting depth 4 (should violate limit of 2)
         func_code = """
@@ -218,13 +166,7 @@
         self.assertEqual(len(violations), 1)
 
         violation = violations[0]
-<<<<<<< HEAD
-        self.assertEqual(
-            violation.context["depth"], 4
-        )  # Actual depth is function(1) + if(2) + for(3) + while(4)
-=======
         self.assertEqual(violation.context["depth"], 4)  # Actual depth is function(1) + if(2) + for(3) + while(4)
->>>>>>> cc6fb8ec
         self.assertEqual(violation.context["max_allowed"], 2)
 
     def test_calculate_max_nesting_depth_simple(self):
@@ -296,13 +238,7 @@
 
     def test_calculate_max_nesting_depth_invalid_node(self):
         """Test _calculate_max_nesting_depth with invalid node type."""
-<<<<<<< HEAD
-        class_node = ast.ClassDef(
-            name="TestClass", bases=[], keywords=[], decorator_list=[], body=[]
-        )
-=======
         class_node = ast.ClassDef(name="TestClass", bases=[], keywords=[], decorator_list=[], body=[])
->>>>>>> cc6fb8ec
 
         with self.assertRaises(TypeError) as cm:
             self.rule._calculate_max_nesting_depth(class_node)
@@ -351,34 +287,17 @@
         self.assertEqual(self.rule.rule_id, "style.deep-function")
         self.assertEqual(self.rule.rule_name, "Complex Function")
         self.assertEqual(
-<<<<<<< HEAD
-            self.rule.description,
-            "Functions should not be overly complex with deep nesting and many lines",
-=======
             self.rule.description, "Functions should not be overly complex with deep nesting and many lines"
->>>>>>> cc6fb8ec
         )
         self.assertEqual(self.rule.severity, Severity.INFO)
-        self.assertEqual(
-            self.rule.categories, {"style", "complexity", "maintainability"}
-        )
+        self.assertEqual(self.rule.categories, {"style", "complexity", "maintainability"})
 
     def test_should_check_node_function_def(self):
         """Test should_check_node returns True for FunctionDef."""
         func_node = ast.FunctionDef(
             name="test_func",
             args=ast.arguments(
-<<<<<<< HEAD
-                posonlyargs=[],
-                args=[],
-                defaults=[],
-                kwonlyargs=[],
-                kw_defaults=[],
-                vararg=None,
-                kwarg=None,
-=======
                 posonlyargs=[], args=[], defaults=[], kwonlyargs=[], kw_defaults=[], vararg=None, kwarg=None
->>>>>>> cc6fb8ec
             ),
             body=[],
             decorator_list=[],
@@ -392,17 +311,7 @@
         async_func_node = ast.AsyncFunctionDef(
             name="async_test_func",
             args=ast.arguments(
-<<<<<<< HEAD
-                posonlyargs=[],
-                args=[],
-                defaults=[],
-                kwonlyargs=[],
-                kw_defaults=[],
-                vararg=None,
-                kwarg=None,
-=======
                 posonlyargs=[], args=[], defaults=[], kwonlyargs=[], kw_defaults=[], vararg=None, kwarg=None
->>>>>>> cc6fb8ec
             ),
             body=[],
             decorator_list=[],
@@ -413,37 +322,20 @@
 
     def test_should_check_node_other_nodes(self):
         """Test should_check_node returns False for non-function nodes."""
-<<<<<<< HEAD
-        class_node = ast.ClassDef(
-            name="TestClass", bases=[], keywords=[], decorator_list=[], body=[]
-        )
-        assign_node = ast.Assign(
-            targets=[ast.Name(id="x", ctx=ast.Store())], value=ast.Constant(value=1)
-        )
-=======
         class_node = ast.ClassDef(name="TestClass", bases=[], keywords=[], decorator_list=[], body=[])
         assign_node = ast.Assign(targets=[ast.Name(id="x", ctx=ast.Store())], value=ast.Constant(value=1))
->>>>>>> cc6fb8ec
 
         self.assertFalse(self.rule.should_check_node(class_node, self.context))
         self.assertFalse(self.rule.should_check_node(assign_node, self.context))
 
     def test_check_node_with_invalid_node_type(self):
         """Test check_node raises TypeError for invalid node types."""
-<<<<<<< HEAD
-        class_node = ast.ClassDef(
-            name="TestClass", bases=[], keywords=[], decorator_list=[], body=[]
-        )
-=======
         class_node = ast.ClassDef(name="TestClass", bases=[], keywords=[], decorator_list=[], body=[])
->>>>>>> cc6fb8ec
 
         with self.assertRaises(TypeError) as cm:
             self.rule.check_node(class_node, self.context)
 
-        self.assertIn(
-            "DeepFunctionRule should only receive function nodes", str(cm.exception)
-        )
+        self.assertIn("DeepFunctionRule should only receive function nodes", str(cm.exception))
 
     def test_check_node_simple_function_no_violations(self):
         """Test check_node with simple function that has no violations."""
@@ -553,15 +445,7 @@
         """Test check_node with custom configuration limits."""
         # Set up context with custom configuration
         self.context.metadata = {
-<<<<<<< HEAD
-            "rules": {
-                "style.deep-function": {
-                    "config": {"max_function_lines": 5, "max_nesting_depth": 2}
-                }
-            }
-=======
             "rules": {"style.deep-function": {"config": {"max_function_lines": 5, "max_nesting_depth": 2}}}
->>>>>>> cc6fb8ec
         }
 
         func_code = """
@@ -578,9 +462,7 @@
         func_node.end_lineno = 7  # 6 lines, exceeds limit of 5
 
         violations = self.rule.check_node(func_node, self.context)
-        self.assertEqual(
-            len(violations), 2
-        )  # Both length and nesting violations with custom limits
+        self.assertEqual(len(violations), 2)  # Both length and nesting violations with custom limits
 
     def test_calculate_max_nesting_depth_simple(self):
         """Test _calculate_max_nesting_depth with simple function."""
@@ -612,13 +494,7 @@
 
     def test_calculate_max_nesting_depth_invalid_node(self):
         """Test _calculate_max_nesting_depth with invalid node type."""
-<<<<<<< HEAD
-        class_node = ast.ClassDef(
-            name="TestClass", bases=[], keywords=[], decorator_list=[], body=[]
-        )
-=======
         class_node = ast.ClassDef(name="TestClass", bases=[], keywords=[], decorator_list=[], body=[])
->>>>>>> cc6fb8ec
 
         with self.assertRaises(TypeError) as cm:
             self.rule._calculate_max_nesting_depth(class_node)
@@ -675,24 +551,12 @@
         func_node.end_lineno = 5
 
         # Create context with low nesting limit to trigger violation
-<<<<<<< HEAD
-        self.context.metadata = {
-            "rules": {"style.deep-function": {"config": {"max_nesting_depth": 3}}}
-        }
-=======
         self.context.metadata = {"rules": {"style.deep-function": {"config": {"max_nesting_depth": 3}}}}
->>>>>>> cc6fb8ec
 
         violations = self.rule.check_node(func_node, self.context)
 
         # Should have nesting violation (depth 4 > limit 3)
-<<<<<<< HEAD
-        nesting_violations = [
-            v for v in violations if v.context.get("issue") == "nesting"
-        ]
-=======
         nesting_violations = [v for v in violations if v.context.get("issue") == "nesting"]
->>>>>>> cc6fb8ec
         self.assertEqual(len(nesting_violations), 1)
 
 
@@ -728,9 +592,7 @@
         func_node.end_lineno = 60
 
         # Test ExcessiveNestingRule
-        excessive_violations = self.excessive_nesting_rule.check_node(
-            func_node, self.context
-        )
+        excessive_violations = self.excessive_nesting_rule.check_node(func_node, self.context)
         self.assertGreater(len(excessive_violations), 0)
 
         # Test DeepFunctionRule
@@ -746,13 +608,7 @@
         self.context.metadata = {
             "rules": {
                 "style.excessive-nesting": {"config": {"max_nesting_depth": 2}},
-<<<<<<< HEAD
-                "style.deep-function": {
-                    "config": {"max_nesting_depth": 5, "max_function_lines": 10}
-                },
-=======
                 "style.deep-function": {"config": {"max_nesting_depth": 5, "max_function_lines": 10}},
->>>>>>> cc6fb8ec
             }
         }
 
@@ -769,20 +625,12 @@
         func_node.end_lineno = 5
 
         # ExcessiveNestingRule should violate (depth 4 > limit 2)
-        excessive_violations = self.excessive_nesting_rule.check_node(
-            func_node, self.context
-        )
+        excessive_violations = self.excessive_nesting_rule.check_node(func_node, self.context)
         self.assertEqual(len(excessive_violations), 1)
 
         # DeepFunctionRule should not violate nesting (depth 4 < limit 5) but might violate length
         deep_violations = self.deep_function_rule.check_node(func_node, self.context)
-<<<<<<< HEAD
-        nesting_violations = [
-            v for v in deep_violations if v.context.get("issue") == "nesting"
-        ]
-=======
         nesting_violations = [v for v in deep_violations if v.context.get("issue") == "nesting"]
->>>>>>> cc6fb8ec
         self.assertEqual(len(nesting_violations), 0)
 
 
