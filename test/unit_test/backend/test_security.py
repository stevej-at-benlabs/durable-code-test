--- conflicted
+++ resolved
@@ -14,12 +14,7 @@
 import pytest
 from app.main import app
 from app.oscilloscope import OscilloscopeCommand, WaveType
-<<<<<<< HEAD
-from app.security import (sanitize_text_input,
-                          validate_numeric_range)
-=======
 from app.security import sanitize_text_input, validate_numeric_range
->>>>>>> cc6fb8ec
 from fastapi.testclient import TestClient
 
 client = TestClient(app)
@@ -78,15 +73,7 @@
     def test_oscilloscope_command_valid(self) -> None:
         """Test valid oscilloscope command."""
         command = OscilloscopeCommand(
-<<<<<<< HEAD
-            command="start",
-            wave_type=WaveType.SINE,
-            frequency=10.0,
-            amplitude=1.0,
-            offset=0.0,
-=======
             command="start", wave_type=WaveType.SINE, frequency=10.0, amplitude=1.0, offset=0.0
->>>>>>> cc6fb8ec
         )
         assert command.command == "start"
         assert command.frequency == 10.0
@@ -95,15 +82,7 @@
         """Test invalid command validation."""
         with pytest.raises(ValueError, match="Command must be one of"):
             OscilloscopeCommand(
-<<<<<<< HEAD
-                command="invalid_command",
-                wave_type=WaveType.SINE,
-                frequency=10.0,
-                amplitude=1.0,
-                offset=0.0,
-=======
                 command="invalid_command", wave_type=WaveType.SINE, frequency=10.0, amplitude=1.0, offset=0.0
->>>>>>> cc6fb8ec
             )
 
     def test_oscilloscope_command_frequency_too_high(self) -> None:
@@ -222,10 +201,7 @@
 
         # Should have CORS origin header but not allow all methods
         assert "access-control-allow-origin" in response.headers
-        assert (
-            response.headers.get("access-control-allow-origin")
-            == "http://localhost:5173"
-        )
+        assert response.headers.get("access-control-allow-origin") == "http://localhost:5173"
 
         # Check that we don't allow all origins (wildcard)
         assert response.headers.get("access-control-allow-origin") != "*"
