--- conflicted
+++ resolved
@@ -16,28 +16,14 @@
 import asyncio
 from typing import Any
 from unittest.mock import patch
-<<<<<<< HEAD
-=======
 
 import pytest
 from app.core.circuit_breaker import (
     CircuitBreaker,
     CircuitBreakerState,
 )
->>>>>>> cc6fb8ec
-
-import pytest
-from app.core.circuit_breaker import CircuitBreaker, CircuitBreakerState
+
 # Import our error handling modules - modules should be accessible directly
-<<<<<<< HEAD
-from app.core.exceptions import (AppExceptionError, AuthenticationError,
-                                 AuthorizationError, ExternalServiceError,
-                                 RateLimitExceededError, ResourceNotFoundError,
-                                 ServiceError, ValidationError, WebSocketError)
-from app.core.retry import (RetryConfig, retry_on_connection_error,
-                            retry_on_external_error, with_retry)
-# Removed unused imports: FastAPI, Request, JSONResponse
-=======
 from app.core.exceptions import (
     AppExceptionError,
     AuthenticationError,
@@ -55,7 +41,6 @@
     retry_on_external_error,
     with_retry,
 )
->>>>>>> cc6fb8ec
 from fastapi.testclient import TestClient
 
 
@@ -65,14 +50,7 @@
     def test_app_exception_base(self) -> None:
         """Test base AppExceptionError."""
         exc = AppExceptionError(
-<<<<<<< HEAD
-            message="Test error",
-            status_code=500,
-            error_code="TEST_ERROR",
-            details={"key": "value"},
-=======
             message="Test error", status_code=500, error_code="TEST_ERROR", details={"key": "value"}
->>>>>>> cc6fb8ec
         )
         assert exc.message == "Test error"
         assert exc.status_code == 500
@@ -81,14 +59,7 @@
 
     def test_validation_error(self) -> None:
         """Test ValidationError specific defaults."""
-<<<<<<< HEAD
-        exc = ValidationError(
-            message="Invalid input",
-            details={"field": "email", "error": "invalid format"},
-        )
-=======
         exc = ValidationError(message="Invalid input", details={"field": "email", "error": "invalid format"})
->>>>>>> cc6fb8ec
         assert exc.status_code == 422
         assert exc.error_code == "VALIDATION_ERROR"
         assert exc.details["field"] == "email"
@@ -113,13 +84,7 @@
 
     def test_resource_not_found_error(self) -> None:
         """Test ResourceNotFoundError."""
-<<<<<<< HEAD
-        exc = ResourceNotFoundError(
-            message="User not found", resource_type="User", resource_id="123"
-        )
-=======
         exc = ResourceNotFoundError(message="User not found", resource_type="User", resource_id="123")
->>>>>>> cc6fb8ec
         assert exc.status_code == 404
         assert exc.error_code == "RESOURCE_NOT_FOUND"
         assert exc.details["resource_type"] == "User"
@@ -169,13 +134,7 @@
     async def test_retry_with_custom_config(self) -> None:
         """Test retry with custom configuration."""
         call_count = 0
-<<<<<<< HEAD
-        config = RetryConfig(
-            max_attempts=2, min_wait=0.01, max_wait=0.1, exceptions=(ValueError,)
-        )
-=======
         config = RetryConfig(max_attempts=2, min_wait=0.01, max_wait=0.1, exceptions=(ValueError,))
->>>>>>> cc6fb8ec
 
         @with_retry(config=config)
         async def custom_retry_operation() -> str:
@@ -192,16 +151,7 @@
     @pytest.mark.asyncio
     async def test_retry_exhaustion(self) -> None:
         """Test retry exhaustion raises exception."""
-<<<<<<< HEAD
-        config = RetryConfig(
-            max_attempts=2,
-            min_wait=0.01,
-            max_wait=0.1,
-            exceptions=(ExternalServiceError,),
-        )
-=======
         config = RetryConfig(max_attempts=2, min_wait=0.01, max_wait=0.1, exceptions=(ExternalServiceError,))
->>>>>>> cc6fb8ec
 
         @with_retry(config=config)
         async def always_failing_operation() -> None:
@@ -238,13 +188,7 @@
     @pytest.mark.asyncio
     async def test_circuit_breaker_closed_to_open(self) -> None:
         """Test circuit breaker transitions from closed to open."""
-<<<<<<< HEAD
-        cb = CircuitBreaker(
-            name="test", failure_threshold=2, success_threshold=1, timeout_duration=0.1
-        )
-=======
         cb = CircuitBreaker(name="test", failure_threshold=2, success_threshold=1, timeout_duration=0.1)
->>>>>>> cc6fb8ec
 
         async def failing_operation() -> Any:
             raise ExternalServiceError("Failed")
@@ -264,13 +208,7 @@
     @pytest.mark.asyncio
     async def test_circuit_breaker_open_rejects_calls(self) -> None:
         """Test that open circuit breaker rejects calls."""
-<<<<<<< HEAD
-        cb = CircuitBreaker(
-            name="test", failure_threshold=1, timeout_duration=10  # Long timeout
-        )
-=======
         cb = CircuitBreaker(name="test", failure_threshold=1, timeout_duration=10)  # Long timeout
->>>>>>> cc6fb8ec
 
         async def failing_operation() -> Any:
             raise ExternalServiceError("Failed")
@@ -289,14 +227,7 @@
     async def test_circuit_breaker_half_open_to_closed(self) -> None:
         """Test circuit breaker recovers from half-open to closed."""
         cb = CircuitBreaker(
-<<<<<<< HEAD
-            name="test",
-            failure_threshold=1,
-            success_threshold=2,
-            timeout_duration=0.01,  # Very short timeout
-=======
             name="test", failure_threshold=1, success_threshold=2, timeout_duration=0.01  # Very short timeout
->>>>>>> cc6fb8ec
         )
 
         call_count = 0
@@ -322,10 +253,7 @@
         assert result == "success"
         # After first success in half-open, stays in half-open (needs 2 successes)
         # But actually the circuit breaker transitions immediately - check implementation
-        assert cb.state_manager.state in [
-            CircuitBreakerState.HALF_OPEN,
-            CircuitBreakerState.CLOSED,
-        ]
+        assert cb.state_manager.state in [CircuitBreakerState.HALF_OPEN, CircuitBreakerState.CLOSED]
 
         # Second success should close circuit
         result = await cb.call(recovering_operation)
@@ -335,16 +263,7 @@
 
     def test_circuit_breaker_get_status(self) -> None:
         """Test circuit breaker status reporting."""
-<<<<<<< HEAD
-        cb = CircuitBreaker(
-            name="test_cb",
-            failure_threshold=5,
-            success_threshold=3,
-            timeout_duration=60.0,
-        )
-=======
         cb = CircuitBreaker(name="test_cb", failure_threshold=5, success_threshold=3, timeout_duration=60.0)
->>>>>>> cc6fb8ec
 
         status = cb.get_status()
         assert status["name"] == "test_cb"
@@ -370,13 +289,7 @@
 
         @self.app.get("/test-app-error")
         async def test_endpoint() -> None:
-<<<<<<< HEAD
-            raise ServiceError(
-                message="Service operation failed", details={"operation": "test"}
-            )
-=======
             raise ServiceError(message="Service operation failed", details={"operation": "test"})
->>>>>>> cc6fb8ec
 
         response = self.client.get("/test-app-error")
         assert response.status_code == 500
@@ -422,16 +335,7 @@
     @pytest.mark.asyncio
     async def test_retry_with_circuit_breaker(self) -> None:
         """Test combining retry logic with circuit breaker."""
-<<<<<<< HEAD
-        cb = CircuitBreaker(
-            name="integration_test",
-            failure_threshold=3,
-            success_threshold=1,
-            timeout_duration=0.1,
-        )
-=======
         cb = CircuitBreaker(name="integration_test", failure_threshold=3, success_threshold=1, timeout_duration=0.1)
->>>>>>> cc6fb8ec
 
         call_count = 0
 
@@ -468,13 +372,7 @@
             try:
                 await data_layer()
             except (ExternalServiceError, RetryError) as e:
-<<<<<<< HEAD
-                raise ServiceError(
-                    message="Service operation failed", details={"cause": str(e)}
-                )
-=======
                 raise ServiceError(message="Service operation failed", details={"cause": str(e)})
->>>>>>> cc6fb8ec
 
         async def api_layer() -> None:
             try:
