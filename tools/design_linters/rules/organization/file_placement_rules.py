#!/usr/bin/env python3
"""
Purpose: File organization and placement linting rule for the design linter framework
<<<<<<< HEAD
Scope: Organization category rule implementation with JSON-based layout configuration
Overview: This module implements a file placement rule that validates files against
    a JSON layout configuration file. It supports both AI-readable guidance and
    machine-readable regex patterns for comprehensive file organization enforcement.
Dependencies: Framework interfaces, pathlib for path analysis, json for config loading, re for regex
=======
Scope: Organization category rule implementation with configurable parameters
Overview: This module implements comprehensive file organization rules that ensure proper project
    structure and prevent common placement mistakes that can lead to maintenance issues. It detects
    files placed in incorrect directories such as debug scripts in root, test files outside test
    directories, frontend code mixed with backend, and configuration files in source directories.
    The rule uses configurable patterns to identify file types and their allowed locations,
    supporting various project structures and conventions. It helps maintain clean separation of
    concerns, prevents accidental commits of temporary files, and ensures consistent project
    organization across team members. The implementation includes helpful suggestions for where
    files should be moved and can be configured to enforce organization standards specific to
    each project's architecture.
Dependencies: Framework interfaces, pathlib for path analysis, rule base classes
>>>>>>> dc93912c
Exports: FileOrganizationRule implementation
Interfaces: Implements ASTLintRule interface from framework
Implementation: JSON-driven path validation with regex pattern matching
"""

import json
import re
from pathlib import Path
from typing import Any

from design_linters.framework.interfaces import ASTLintRule, LintContext, LintViolation, Severity
from loguru import logger


class FileOrganizationRule(ASTLintRule):
    """Detect improperly placed files based on JSON layout configuration."""

    def __init__(self, config: dict[str, Any] | None = None):
        """Initialize the rule with configuration."""
        super().__init__()
        self.config = config or {}
        self.layout_rules = None

        # Load layout rules from JSON file if specified
        layout_file = self.config.get("layout_rules_file", ".ai/layout.json")
        self._load_layout_rules(layout_file)

        # Fallback to old config style if no JSON file found
        if not self.layout_rules:
            logger.warning(f"Layout rules file not found: {layout_file}, using default configuration")
            self._use_default_config()

    def _load_layout_rules(self, layout_file: str) -> None:
        """Load layout rules from JSON file."""
        try:
            layout_path = Path(layout_file)
            if not layout_path.is_absolute():
                # Try to find it relative to project root
                layout_path = Path.cwd() / layout_path

            if layout_path.exists():
                with open(layout_path, 'r', encoding='utf-8') as f:
                    data = json.load(f)
                    if "linter_rules" in data:
                        self.layout_rules = data["linter_rules"]
                        logger.debug(f"Loaded layout rules from {layout_path}")
                    else:
                        logger.error(f"No 'linter_rules' section found in {layout_path}")
        except Exception as e:
            logger.error(f"Failed to load layout rules from {layout_file}: {e}")

    def _use_default_config(self) -> None:
        """Fall back to default configuration for backward compatibility."""
        self.layout_rules = {
            "paths": {
                ".": {
                    "description": "Root directory (fallback rules)",
                    "allow": [
                        "^[^/]+\\.md$",
                        "^[^/]+\\.yml$",
                        "^[^/]+\\.yaml$",
                        "^[^/]+\\.json$",
                        "^[^/]+\\.toml$",
                        "^Makefile",
                        "^setup\\.py$",
                        "^conftest\\.py$"
                    ],
                    "deny": [
                        "^test[_-].*\\.py$",
                        "^debug[_-].*\\.py$",
                        "^tmp[_-].*\\.py$",
                        "^temp[_-].*\\.py$"
                    ]
                }
            },
            "global_patterns": {
                "test_files": {
                    "patterns": [
                        "test_.*\\.py$",
                        ".*_test\\.py$"
                    ],
                    "must_be_in": [
                        "^test/"
                    ]
                }
            }
        }

    @property
    def rule_id(self) -> str:
        return "organization.file-placement"

    @property
    def rule_name(self) -> str:
        return "File Placement Check"

    @property
    def description(self) -> str:
        return "Ensures files are placed in appropriate directories according to JSON layout configuration"

    @property
    def severity(self) -> Severity:
        return Severity.WARNING

    @property
    def categories(self) -> set[str]:
        return {"organization", "structure", "conventions"}

    def should_check_node(self, node: Any, context: LintContext) -> bool:
        """Check only module nodes to validate file placement once per file."""
        return hasattr(node, "__class__") and node.__class__.__name__ == "Module"

    def check_node(self, node: Any, context: LintContext) -> list[LintViolation]:
        """Check if the file is properly placed according to layout rules."""
        violations = []

        if not context.file_path or not self.layout_rules:
            return violations

        file_path = Path(context.file_path)

        # Get relative path from project root
        try:
            cwd = Path.cwd()
            rel_path = file_path.relative_to(cwd) if file_path.is_absolute() else file_path
        except ValueError as e:
            logger.debug(f"File is outside project directory: {file_path}, error: {e}")
            return violations

        # Convert to string for pattern matching
        path_str = str(rel_path).replace('\\', '/')  # Normalize path separators

        # Check global patterns first (like test files that shouldn't be in source)
        violations.extend(self._check_global_patterns(path_str, rel_path))

        # Check specific directory rules
        violations.extend(self._check_directory_rules(path_str, rel_path))

        return violations

    def _check_global_patterns(self, path_str: str, rel_path: Path) -> list[LintViolation]:
        """Check file against global patterns that apply everywhere."""
        violations = []

        if "global_patterns" not in self.layout_rules:
            return violations

        global_patterns = self.layout_rules["global_patterns"]

        # Check if file should be denied everywhere
        if "deny_everywhere" in global_patterns:
            for pattern in global_patterns["deny_everywhere"]:
                if re.search(pattern, path_str):
                    violations.append(LintViolation(
                        rule_id=self.rule_id,
                        file_path=str(rel_path),
                        line=1,
                        column=0,
                        severity=Severity.ERROR,
                        message=f"File type is forbidden: {rel_path.name}",
                        description=f"Files matching pattern '{pattern}' should not be committed",
                        suggestion="Remove this file or add it to .gitignore"
                    ))
                    return violations  # No need to check further if file is forbidden

        # Check test file placement
        if "test_files" in global_patterns:
            test_config = global_patterns["test_files"]
            is_test_file = any(re.search(pattern, path_str) for pattern in test_config["patterns"])

            if is_test_file:
                in_test_dir = any(re.match(pattern, path_str) for pattern in test_config["must_be_in"])
                if not in_test_dir:
                    violations.append(LintViolation(
                        rule_id=self.rule_id,
                        file_path=str(rel_path),
                        line=1,
                        column=0,
                        severity=self.severity,
                        message=f"Test file '{rel_path.name}' is not in test directory",
                        description="Test files must be placed in the test/ directory",
                        suggestion=f"Move to test/unit_test/ or test/integration_test/"
                    ))

        return violations

    def _check_directory_rules(self, path_str: str, rel_path: Path) -> list[LintViolation]:
        """Check file against specific directory rules."""
        violations = []

        if "paths" not in self.layout_rules:
            return violations

        # Find the most specific matching directory rule
        matched_rule = None
        matched_path = None

        for dir_path, rules in self.layout_rules["paths"].items():
            # Check if file is in this directory
            if dir_path == ".":
                # Root directory - check if file has no parent directories
                if len(rel_path.parts) == 1:
                    matched_rule = rules
                    matched_path = dir_path
            elif path_str.startswith(dir_path):
                # Use the most specific (longest) matching path
                if not matched_path or len(dir_path) > len(matched_path):
                    matched_rule = rules
                    matched_path = dir_path

        if not matched_rule:
            return violations

        # Check against deny patterns first
        if "deny" in matched_rule:
            for pattern in matched_rule["deny"]:
                if re.search(pattern, path_str):
                    violations.append(LintViolation(
                        rule_id=self.rule_id,
                        file_path=str(rel_path),
                        line=1,
                        column=0,
                        severity=self.severity,
                        message=f"File '{rel_path.name}' is forbidden in {matched_path or 'root'}",
                        description=f"Files matching pattern '{pattern}' are not allowed here",
                        suggestion=self._get_suggestion_for_file(rel_path.name, pattern)
                    ))
                    return violations  # Don't check allow if denied

        # Check against allow patterns (if specified)
        if "allow" in matched_rule:
            file_allowed = any(re.search(pattern, path_str) for pattern in matched_rule["allow"])
            if not file_allowed:
                # File doesn't match any allow pattern
                violations.append(LintViolation(
                    rule_id=self.rule_id,
                    file_path=str(rel_path),
                    line=1,
                    column=0,
                    severity=Severity.INFO,
                    message=f"File '{rel_path.name}' may not belong in {matched_path or 'root'}",
                    description=f"File doesn't match expected patterns for this directory",
                    suggestion=self._get_suggestion_for_file(rel_path.name, None)
                ))

        return violations

    def _get_suggestion_for_file(self, filename: str, pattern: str | None) -> str:
        """Generate suggestion for where to place a file."""
        if re.match(r"^debug|^tmp|^temp", filename):
            return "Move to 'scripts/debug/' or remove if no longer needed"
        elif re.match(r"test_.*\.py$|.*_test\.py$", filename):
            return "Move to 'test/unit_test/' following the project test structure"
        elif filename.endswith(".tsx") or filename.endswith(".ts"):
            if "service" in filename.lower():
                return "Move to 'features/[feature-name]/services/'"
            elif filename.startswith("use"):
                return "Move to appropriate hooks directory"
            else:
                return "Move to 'components/' for simple UI or 'features/' for complex components"
        elif filename.endswith(".py"):
            if pattern and "test" in pattern:
                return "Move to 'test/' directory"
            return "Move to appropriate module directory based on functionality"
        else:
            return "Review project layout rules in .ai/layout.json for proper placement"<|MERGE_RESOLUTION|>--- conflicted
+++ resolved
@@ -1,26 +1,18 @@
 #!/usr/bin/env python3
 """
 Purpose: File organization and placement linting rule for the design linter framework
-<<<<<<< HEAD
 Scope: Organization category rule implementation with JSON-based layout configuration
-Overview: This module implements a file placement rule that validates files against
-    a JSON layout configuration file. It supports both AI-readable guidance and
-    machine-readable regex patterns for comprehensive file organization enforcement.
-Dependencies: Framework interfaces, pathlib for path analysis, json for config loading, re for regex
-=======
-Scope: Organization category rule implementation with configurable parameters
 Overview: This module implements comprehensive file organization rules that ensure proper project
     structure and prevent common placement mistakes that can lead to maintenance issues. It detects
     files placed in incorrect directories such as debug scripts in root, test files outside test
     directories, frontend code mixed with backend, and configuration files in source directories.
-    The rule uses configurable patterns to identify file types and their allowed locations,
-    supporting various project structures and conventions. It helps maintain clean separation of
-    concerns, prevents accidental commits of temporary files, and ensures consistent project
-    organization across team members. The implementation includes helpful suggestions for where
-    files should be moved and can be configured to enforce organization standards specific to
-    each project's architecture.
-Dependencies: Framework interfaces, pathlib for path analysis, rule base classes
->>>>>>> dc93912c
+    The rule loads configuration from a JSON layout file that supports both AI-readable guidance
+    and machine-readable regex patterns for comprehensive file organization enforcement. It helps
+    maintain clean separation of concerns, prevents accidental commits of temporary files, and
+    ensures consistent project organization across team members. The implementation includes
+    helpful suggestions for where files should be moved and can be configured to enforce
+    organization standards specific to each project's architecture.
+Dependencies: Framework interfaces, pathlib for path analysis, json for config loading, re for regex
 Exports: FileOrganizationRule implementation
 Interfaces: Implements ASTLintRule interface from framework
 Implementation: JSON-driven path validation with regex pattern matching
