#!/usr/bin/env python3
"""
Purpose: File organization and placement linting rule for the design linter framework
Scope: Organization category rule implementation with JSON-based layout configuration
Overview: This module implements comprehensive file organization rules that ensure proper project
    structure and prevent common placement mistakes that can lead to maintenance issues. It detects
    files placed in incorrect directories such as debug scripts in root, test files outside test
    directories, frontend code mixed with backend, and configuration files in source directories.
    The rule loads configuration from a JSON layout file that supports both AI-readable guidance
    and machine-readable regex patterns for comprehensive file organization enforcement. It helps
    maintain clean separation of concerns, prevents accidental commits of temporary files, and
    ensures consistent project organization across team members. The implementation includes
    helpful suggestions for where files should be moved and can be configured to enforce
    organization standards specific to each project's architecture.
Dependencies: Framework interfaces, pathlib for path analysis, json for config loading, re for regex
Exports: FileOrganizationRule implementation
Interfaces: Implements ASTLintRule interface from framework
Implementation: JSON-driven path validation with regex pattern matching
"""

import json
import re
from pathlib import Path
from typing import Any

from design_linters.framework.interfaces import ASTLintRule, LintContext, LintViolation, Severity
from loguru import logger


class FileOrganizationRule(ASTLintRule):
    """Detect improperly placed files based on JSON layout configuration."""

    def __init__(self, config: dict[str, Any] | None = None):
        """Initialize the rule with configuration."""
        super().__init__()
        self.config = config or {}
        self.layout_rules = None

<<<<<<< HEAD
        # Default allowed root files
        self.allowed_root_files = self.config.get(
            "allowed_root_files",
            [
                "setup.py",
                "conftest.py",
                "manage.py",
                "wsgi.py",
                "asgi.py",
                "__init__.py",
            ],
        )

        # Patterns for files that should never be in root
        self.forbidden_root_patterns = self.config.get(
            "forbidden_root_patterns",
            [
                r"^debug[_\-].*\.py$",
                r"^test[_\-].*\.py$",
                r"^tmp[_\-].*\.py$",
                r"^temp[_\-].*\.py$",
                r".*_test\.py$",
                r".*_spec\.py$",
                r"^test\-.*\.py$",  # test-module.py pattern
            ],
        )

        # Directory rules: file pattern -> allowed directories
        # Note: Be careful with test patterns - only match actual test files
        self.placement_rules = self.config.get(
            "placement_rules",
            {
                r"^test_.*\.py$": ["test/"],  # Files starting with test_
                r".*_test\.py$": ["test/"],  # Files ending with _test
                r".*\.tsx?$": ["durable-code-app/frontend/", "frontend/", "src/"],
                r".*\.jsx?$": [
                    "durable-code-app/frontend/",
                    "frontend/",
                    "src/",
                    "scripts/",
                ],
                r".*\.html$": [
                    "durable-code-app/",
                    "templates/",
                    "static/",
                    "public/",
                    ".ai/",
                ],
                r".*\.css$": ["durable-code-app/", "static/", "public/", "src/"],
=======
        # Load layout rules from JSON file if specified
        layout_file = self.config.get("layout_rules_file", ".ai/layout.json")
        self._load_layout_rules(layout_file)

        # Fallback to default config if no JSON file found
        if not self.layout_rules:
            logger.warning(f"Layout rules file not found: {layout_file}, using default configuration")
            self._use_default_config()

    def _load_layout_rules(self, layout_file: str) -> None:
        """Load layout rules from JSON file."""
        try:
            layout_path = Path(layout_file)
            if not layout_path.is_absolute():
                # Try to find it relative to project root
                layout_path = Path.cwd() / layout_path

            if layout_path.exists():
                with open(layout_path, encoding="utf-8") as f:
                    data = json.load(f)
                    if "linter_rules" in data:
                        self.layout_rules = data["linter_rules"]
                        logger.debug(f"Loaded layout rules from {layout_path}")
                    else:
                        logger.error(f"No 'linter_rules' section found in {layout_path}")
        except Exception as e:
            logger.error(f"Failed to load layout rules from {layout_file}: {e}")

    def _use_default_config(self) -> None:
        """Fall back to default configuration for backward compatibility."""
        self.layout_rules = {
            "paths": {
                ".": {
                    "description": "Root directory (fallback rules)",
                    "allow": [
                        "^[^/]+\\.md$",
                        "^[^/]+\\.yml$",
                        "^[^/]+\\.yaml$",
                        "^[^/]+\\.json$",
                        "^[^/]+\\.toml$",
                        "^Makefile",
                        "^setup\\.py$",
                        "^conftest\\.py$",
                        "^manage\\.py$",
                    ],
                    "deny": ["^debug[_-].*\\.py$", "^tmp[_-].*\\.py$", "^temp[_-].*\\.py$"],
                }
>>>>>>> cc6fb8ec
            },
            "global_patterns": {
                "test_files": {"patterns": ["test[_-].*\\.py$", ".*[_-]test\\.py$"], "must_be_in": ["^test/"]}
            },
        }

    @property
    def rule_id(self) -> str:
        return "organization.file-placement"

    @property
    def rule_name(self) -> str:
        return "File Placement Check"

    @property
    def description(self) -> str:
        return "Ensures files are placed in appropriate directories according to JSON layout configuration"

    @property
    def severity(self) -> Severity:
        return Severity.WARNING

    @property
    def categories(self) -> set[str]:
        return {"organization", "structure", "conventions"}

    def should_check_node(self, node: Any, context: LintContext) -> bool:
        """Check only module nodes to validate file placement once per file."""
        return hasattr(node, "__class__") and node.__class__.__name__ == "Module"

    def check_node(self, node: Any, context: LintContext) -> list[LintViolation]:
        """Check if the file is properly placed according to layout rules."""
        violations = []

        if not context.file_path or not self.layout_rules:
            return violations

        file_path = Path(context.file_path)

        # Get relative path from project root
        try:
            cwd = Path.cwd()
            rel_path = file_path.relative_to(cwd) if file_path.is_absolute() else file_path
        except ValueError as e:
<<<<<<< HEAD
            # File is outside project directory
            logger.debug(
                "File is outside project directory",
                file_path=str(file_path),
                error=str(e),
            )
=======
            logger.debug(f"File is outside project directory: {file_path}, error: {e}")
>>>>>>> cc6fb8ec
            return violations

        # Convert to string for pattern matching
        path_str = str(rel_path).replace("\\", "/")  # Normalize path separators

        # Check directory-specific rules first (includes debug/temp file checks for root)
        dir_violations = self._check_directory_rules(path_str, rel_path)
        violations.extend(dir_violations)

        # Check global patterns only if not already flagged by directory rules
        if not dir_violations:
            violations.extend(self._check_global_patterns(path_str, rel_path))

        return violations

    def _check_global_patterns(self, path_str: str, rel_path: Path) -> list[LintViolation]:
        """Check file against global patterns that apply everywhere."""
        violations = []

        if "global_patterns" not in self.layout_rules:
            return violations

        global_patterns = self.layout_rules["global_patterns"]

        # Check if file should be denied everywhere
        if "deny_everywhere" in global_patterns:
            for pattern in global_patterns["deny_everywhere"]:
                if re.search(pattern, path_str):
                    violations.append(
                        LintViolation(
                            rule_id=self.rule_id,
                            file_path=str(rel_path),
                            line=1,
                            column=0,
                            severity=Severity.ERROR,
                            message=f"File type is forbidden: {rel_path.name}",
                            description=f"Files matching pattern '{pattern}' should not be committed",
                            suggestion="Remove this file or add it to .gitignore",
                        )
                    )
                    return violations  # No need to check further if file is forbidden

        # Check test file placement
        if "test_files" in global_patterns:
            test_config = global_patterns["test_files"]
            # Check patterns against filename only
            is_test_file = any(re.search(pattern, rel_path.name) for pattern in test_config["patterns"])

            if is_test_file:
                in_test_dir = any(re.match(pattern, path_str) for pattern in test_config["must_be_in"])
                if not in_test_dir:
                    violations.append(
                        LintViolation(
                            rule_id=self.rule_id,
                            file_path=str(rel_path),
                            line=1,
                            column=0,
                            severity=self.severity,
                            message=f"Test file '{rel_path.name}' is not in test directory",
                            description="Test files must be placed in the test/ directory",
                            suggestion="Move to test/unit_test/ or test/integration_test/",
                        )
                    )

        return violations

    def _check_directory_rules(self, path_str: str, rel_path: Path) -> list[LintViolation]:
        """Check file against specific directory rules."""
        violations = []

        if "paths" not in self.layout_rules:
            return violations

        # Check for test files, but exclude debug/temp prefixed files
        # This ensures debug/temp files are handled by their specific rules
        if "global_patterns" in self.layout_rules and "test_files" in self.layout_rules["global_patterns"]:
            test_config = self.layout_rules["global_patterns"]["test_files"]
            # Check patterns against filename only, but skip if it starts with debug/tmp/temp
            if not re.match(r"^(debug|tmp|temp)[_-]", rel_path.name):
                is_test_file = any(re.search(pattern, rel_path.name) for pattern in test_config["patterns"])

                if is_test_file and len(rel_path.parts) == 1:  # Test file in root
                    violations.append(
                        LintViolation(
                            rule_id=self.rule_id,
                            file_path=str(rel_path),
                            line=1,
                            column=0,
                            severity=self.severity,
                            message=f"Test file '{rel_path.name}' should not be in the root directory",
                            description="Test files must be placed in the test/ directory",
                            suggestion="Move to test/unit_test/ or test/integration_test/",
                        )
                    )
                    return violations  # Skip other checks if it's a misplaced test file

        # Find the most specific matching directory rule
        matched_rule = None
        matched_path = None

        for dir_path, rules in self.layout_rules["paths"].items():
            # Check if file is in this directory
            if dir_path == ".":
                # Root directory - check if file has no parent directories
                if len(rel_path.parts) == 1:
                    matched_rule = rules
                    matched_path = dir_path
            elif path_str.startswith(dir_path) and (not matched_path or len(dir_path) > len(matched_path)):
                # Use the most specific (longest) matching path
                matched_rule = rules
                matched_path = dir_path

        if not matched_rule:
            return violations

        # Check against deny patterns first
        if "deny" in matched_rule:
            for pattern in matched_rule["deny"]:
                # For root directory patterns, check against filename only
                if matched_path == ".":
                    check_target = rel_path.name
                else:
                    check_target = path_str

                if re.search(pattern, check_target):
                    # Special message for debug/temp files in root
                    if matched_path == "." and re.match(r"^(debug|tmp|temp)[_-]", rel_path.name):
                        message = f"File '{rel_path.name}' should not be in the root directory"
                    else:
                        message = f"File '{rel_path.name}' is forbidden in {matched_path or 'root'}"

                    violations.append(
                        LintViolation(
                            rule_id=self.rule_id,
                            file_path=str(rel_path),
                            line=1,
                            column=0,
                            severity=self.severity,
                            message=message,
                            description=f"Files matching pattern '{pattern}' are not allowed here",
                            suggestion=self._get_suggestion_for_file(rel_path.name, pattern),
                        )
                    )
                    return violations  # Don't check allow if denied

        # Check against allow patterns (if specified)
        if "allow" in matched_rule:
            file_allowed = any(re.search(pattern, path_str) for pattern in matched_rule["allow"])
            if not file_allowed:
                # File doesn't match any allow pattern
                # Special handling for Python files in root
                if matched_path == "." and rel_path.name.endswith(".py"):
                    message = f"Python file '{rel_path.name}' in root directory"
                    description = "Consider if this file belongs in the root directory"
                else:
                    message = f"File '{rel_path.name}' may not belong in {matched_path or 'root'}"
                    description = "File doesn't match expected patterns for this directory"

                violations.append(
                    LintViolation(
                        rule_id=self.rule_id,
                        file_path=str(rel_path),
                        line=1,
                        column=0,
                        severity=Severity.INFO,
                        message=message,
                        description=description,
                        suggestion=self._get_suggestion_for_file(rel_path.name, None),
                    )
                )

        return violations

    def _get_suggestion_for_file(self, filename: str, pattern: str | None) -> str:
        """Generate suggestion for where to place a file."""
        if re.match(r"^debug|^tmp|^temp", filename):
            return "Move to 'scripts/debug/' or remove if no longer needed"
        elif re.match(r"test_.*\.py$|.*_test\.py$", filename):
            return "Move to 'test/unit_test/' following the project test structure"
        elif filename.endswith(".tsx") or filename.endswith(".ts"):
            if "service" in filename.lower():
                return "Move to 'features/[feature-name]/services/'"
            elif filename.startswith("use"):
                return "Move to appropriate hooks directory"
            else:
                return "Move to 'components/' for simple UI or 'features/' for complex components"
        elif filename.endswith(".py"):
            if pattern and "test" in pattern:
                return "Move to 'test/' directory"
            return "Move to appropriate module directory based on functionality"
        else:
            return "Review project layout rules in .ai/layout.json for proper placement"<|MERGE_RESOLUTION|>--- conflicted
+++ resolved
@@ -36,57 +36,6 @@
         self.config = config or {}
         self.layout_rules = None
 
-<<<<<<< HEAD
-        # Default allowed root files
-        self.allowed_root_files = self.config.get(
-            "allowed_root_files",
-            [
-                "setup.py",
-                "conftest.py",
-                "manage.py",
-                "wsgi.py",
-                "asgi.py",
-                "__init__.py",
-            ],
-        )
-
-        # Patterns for files that should never be in root
-        self.forbidden_root_patterns = self.config.get(
-            "forbidden_root_patterns",
-            [
-                r"^debug[_\-].*\.py$",
-                r"^test[_\-].*\.py$",
-                r"^tmp[_\-].*\.py$",
-                r"^temp[_\-].*\.py$",
-                r".*_test\.py$",
-                r".*_spec\.py$",
-                r"^test\-.*\.py$",  # test-module.py pattern
-            ],
-        )
-
-        # Directory rules: file pattern -> allowed directories
-        # Note: Be careful with test patterns - only match actual test files
-        self.placement_rules = self.config.get(
-            "placement_rules",
-            {
-                r"^test_.*\.py$": ["test/"],  # Files starting with test_
-                r".*_test\.py$": ["test/"],  # Files ending with _test
-                r".*\.tsx?$": ["durable-code-app/frontend/", "frontend/", "src/"],
-                r".*\.jsx?$": [
-                    "durable-code-app/frontend/",
-                    "frontend/",
-                    "src/",
-                    "scripts/",
-                ],
-                r".*\.html$": [
-                    "durable-code-app/",
-                    "templates/",
-                    "static/",
-                    "public/",
-                    ".ai/",
-                ],
-                r".*\.css$": ["durable-code-app/", "static/", "public/", "src/"],
-=======
         # Load layout rules from JSON file if specified
         layout_file = self.config.get("layout_rules_file", ".ai/layout.json")
         self._load_layout_rules(layout_file)
@@ -134,7 +83,6 @@
                     ],
                     "deny": ["^debug[_-].*\\.py$", "^tmp[_-].*\\.py$", "^temp[_-].*\\.py$"],
                 }
->>>>>>> cc6fb8ec
             },
             "global_patterns": {
                 "test_files": {"patterns": ["test[_-].*\\.py$", ".*[_-]test\\.py$"], "must_be_in": ["^test/"]}
@@ -179,16 +127,7 @@
             cwd = Path.cwd()
             rel_path = file_path.relative_to(cwd) if file_path.is_absolute() else file_path
         except ValueError as e:
-<<<<<<< HEAD
-            # File is outside project directory
-            logger.debug(
-                "File is outside project directory",
-                file_path=str(file_path),
-                error=str(e),
-            )
-=======
             logger.debug(f"File is outside project directory: {file_path}, error: {e}")
->>>>>>> cc6fb8ec
             return violations
 
         # Convert to string for pattern matching
